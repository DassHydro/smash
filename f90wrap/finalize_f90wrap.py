from __future__ import annotations

import pathlib
import os
import re

REPR_METHOD = """
def __repr__(self):
    ret = [self.__class__.__name__]
    for attr in dir(self):
        if attr.startswith("_"):
            continue
        try:
            value = getattr(self, attr)
        except:
            continue
        if callable(value):
            continue
        elif isinstance(value, f90wrap.runtime.FortranDerivedTypeArray):
            n = len(value)
            nrepr = 4
            if n == 0:
                continue
<<<<<<< HEAD
            try:
                value = getattr(self, attr)
            except:
                continue
            if callable(value):
                continue
            elif isinstance(value, f90wrap.runtime.FortranDerivedTypeArray):
                n = len(value)
                nrepr = 4
                if n == 0:
                    continue
                else:
                    repr_value = [value[0].__class__.__name__] * min(n, nrepr)
                if n > nrepr:
                    repr_value.insert(2, "...")
                repr_value = repr(repr_value)
=======
>>>>>>> 11f8d329
            else:
                repr_value = [value[0].__class__.__name__] * min(n, nrepr)
            if n > nrepr:
                repr_value.insert(2, "...")
            repr_value = repr(repr_value)
        else:
            repr_value = repr(value)
        ret.append(f"    {attr}: {repr_value}")
    return "%(new_line)s".join(ret)
"""


def indent(text: str | None, indents: int = 1) -> str:
    if not text or not isinstance(text, str):
        return ""
    jointext = "".join(["\n"] + ["    "] * indents)
    return jointext.join(text.split("\n"))


def get_pyf90_couple_files(py_mod_names: dict[str, str]) -> list[tuple[str, str]]:
    """
    Get Python / Fortran file pairs from f90wrap

    Parameters
    ----------
    py_mod_names : dict
        The dictionary where each key, value are the names of the Python
        / Fortran file pairs
    """
    fcore_path = pathlib.Path("../smash/fcore/")

    res = []

    for f90_name, py_name in py_mod_names.items():
        f90_file = list(fcore_path.glob(f"*/{f90_name}.f90"))[0]
        py_file = list(fcore_path.glob(f"{py_name}.py"))[0]

        res.append((py_file, f90_file))

    return res


def sed_internal_import(pyf: pathlib.PosixPath):
    """
    Modify internal relative import of the _libfcore library (.so file)
    to match the package structure. Done by using the unix command sed
    in place

    Parameters
    ----------
    pyf : pathlib.PosixPath
        The Python file to sed
    """

    os.system(
        f'sed -i "0,/import _libfcore/s//from smash.fcore import _libfcore/" {pyf}'
    )
    os.system(f'sed -i "s/from libfcore/from smash.fcore/g" {pyf}')


def get_flagged_attr(f90f: pathlib.PosixPath) -> dict[str, list[str]]:
    """
    Get the flagged derived type attributes in Fortran

    Parameters
    ----------
    f90f : pathlib.PosixPath
        The Fortran file to parse

    Returns
    -------
    res : dict
        A dictionary where each key is a flag and value the derived type
        attribute flagged

    Notes
    -----
    Currently, there are 4 flags on Fortran derived type attributers
    which allow to add specific decorators on f90wrap generated Python files.
    The decorators are coded in the file smash/fcore/_f90wrap_decorator.py

    - index: Allow to switch between 0-based indexing (Python) and 1-based indexing (Fortran).
    It adds one decorator on getter to substract 1 and one decorator on setter to add 1

    - index-array: Allow to switch between 0-based indexing (Python) and 1-based indexing (Fortran).
    Same as **index** but for arrays

    - char: Allow to manage Fortran character.
    Fortran derived type character wrapped with f90wrap are retrived as bytes. It adds one
    decorator on getter to decode them and retrived a str

    - char-array: Allow to manage Fortran character array.
    Fortran derived type character array wrapped with f90wrap are retrived as array of ASCII character. It adds
    one decorator on getter to decode ASCII character to str and one decorator on setter to pass numpy character array of list of str
    instead of array of ASCII character

    - private: Allow to make Fortran attribute pseudo-private in Python.
    It adds one "_" at the beginning of each pseudo-private attribute
    """

    index = []
    index_array = []
    char = []
    char_array = []
    private = []

    with open(f90f) as f:
        for l in f:
            if "!$F90W" in l:
                ind_double_2dots = l.find("::") + 2

                subl = l[ind_double_2dots:].strip().lower()

                if "index-array" in subl:
                    index_array.append(subl.split(" ")[0])

                elif "index" in subl:
                    index.append(subl.split(" ")[0])

                if "char-array" in subl:
                    char_array.append(subl.split(" ")[0])

                elif "char" in subl:
                    char.append(subl.split(" ")[0])

                if "private" in subl:
                    private.append(subl.split(" ")[0])

    res = {
        "index": index,
        "index-array": index_array,
        "char": char,
        "char-array": char_array,
        "private": private,
    }

    return res


def sed_index_decorator(pyf: pathlib.PosixPath, attribute: list[str]):
    """
    Modify Python script to handle index decorator for specific attributes.
    Done by using the unix command sed in place

    Parameters
    ----------
    pyf : pathlib.PosixPath
        The Python file to sed

    attribute: list
        The list of attributes to sed

    Notes
    -----
    First, we import the decorator from smash.fcore._f90_decorator, then we add
    decorator on top of the getter and setter for each attribute flagged
    """
    os.system(
        f'sed -i "/from __future__/a \\from smash.fcore._f90wrap_decorator import f90wrap_getter_index, f90wrap_setter_index" {pyf}'
    )

    for attr in attribute:
        os.system(f'sed -i "/def {attr}(self)/i \\\t\@f90wrap_getter_index" {pyf}')
        os.system(f'sed -i "/\\b{attr}.setter/a \\\t\@f90wrap_setter_index" {pyf}')


def sed_index_array_decorator(pyf: pathlib.PosixPath, attribute: list[str]):
    """
    Modify Python script to handle index array decorator for specific attributes.
    Done by using the unix command sed in place

    Parameters
    ----------
    pyf : pathlib.PosixPath
        The Python file to sed

    attribute: list
        The list of attributes to sed

    Notes
    -----
    First, we import the decorator from smash.fcore._f90_decorator, then we add
    decorator on top of the getter and setter for each attribute flagged
    """
    os.system(
        f'sed -i "/from __future__/a \\from smash.fcore._f90wrap_decorator import f90wrap_getter_index_array, f90wrap_setter_index_array" {pyf}'
    )

    for attr in attribute:
        os.system(
            f'sed -i "/def {attr}(self)/i \\\t\@f90wrap_getter_index_array" {pyf}'
        )
        os.system(
            f'sed -i "/\\b{attr}.setter/a \\\t\@f90wrap_setter_index_array" {pyf}'
        )


def sed_char_decorator(pyf: pathlib.PosixPath, attribute: list[str]):
    """
    Modify Python script to handle character decorator for specific attributes.
    Done by using the unix command sed in place

    Parameters
    ----------
    pyf : pathlib.PosixPath
        The Python file to sed

    attribute: list
        The list of attributes to sed

    Notes
    -----
    First, we import the decorator from smash.fcore._f90_decorator, then we add
    decorator on top of the getter for each attribute flagged
    """
    os.system(
        f'sed -i "/from __future__/a \\from smash.fcore._f90wrap_decorator import f90wrap_getter_char" {pyf}'
    )

    for attr in attribute:
        os.system(f'sed -i "/def {attr}(self)/i \\\t\@f90wrap_getter_char" {pyf}')


def sed_char_array_decorator(pyf: pathlib.PosixPath, attribute: list[str]):
    """
    Modify Python script to handle character array decorator for specific attributes.
    Done by using the unix command sed in place

    Parameters
    ----------
    pyf : pathlib.PosixPath
        The Python file to sed

    attribute: list
        The list of attributes to sed.

    Notes
    -----
    First, we import the decorator from smash.fcore._f90_decorator, then we add
    decorator on top of the getter and setter for each attribute flagged
    """
    os.system(
        f'sed -i "/from __future__/a \\from smash.fcore._f90wrap_decorator import f90wrap_getter_char_array, f90wrap_setter_char_array" {pyf}'
    )

    for attr in attribute:
        os.system(f'sed -i "/def {attr}(self)/i \\\t\@f90wrap_getter_char_array" {pyf}')
        os.system(f'sed -i "/\\b{attr}.setter/a \\\t\@f90wrap_setter_char_array" {pyf}')


def sed_private_property(pyf: pathlib.PosixPath, attribute: list[str]):
    """
    Modify Python script make pseudo-private property for specific attributes.
    Done by using the unix command sed in place

    Parameters
    ----------
    pyf : pathlib.PosixPath
        The Python file to sed

    attribute: list
        The list of attributes to sed.

    Notes
    -----
    We add a "_" each time we encouter the attribute to modify
    """

    for attr in attribute:
        os.system(f'sed -i "s/def {attr}\\b/def _{attr}/g" {pyf}')
        os.system(f'sed -i "s/@{attr}\\b/@_{attr}/g" {pyf}')
        os.system(f'sed -i "s/self.{attr}\\b/self._{attr}/g" {pyf}')
        os.system(f'sed -i "/ret.append.*{attr}\\b/d" {pyf}')


def sed_derived_type_procedure(pyf: pathlib.PosixPath):
    """
    Add to class method Fortran type-bound procedure.
    """

    content = open(pyf, "r").read()
    procedure = {}
    class_matches = re.findall(
        '@f90wrap.runtime.register_class\("libfcore.(\w+)', content
    )

    for cm in class_matches:
        pattern = r"def ({0}_\w+\([\w\s,]*\)):".format(cm.lower())
        procedure[cm] = re.findall(pattern, content)

    for key, value in procedure.items():
        if value:
            pattern = f"class {key}(f90wrap.runtime.FortranDerivedType)"
            for vle in value:
                nvle = re.search(r"{0}_(.*)".format(key.lower()), vle).group(1)
                os.system(
                    f'sed -i "/{pattern}/a \\\tdef {nvle}:\\n\\t\\treturn {vle}" {pyf}'
                )


def sed_finalise_method(pyf: pathlib.PosixPath):
    """
    Add a try / expect condition for each class finalise method.
    Done by using the unix command sed in place
    """
    os.system(f'sed -i "/.*_finalise/i \\\t\t\ttry:" {pyf}')
    os.system(f'sed -i "/.*finalise/s/^/\t/" {pyf}')
    os.system(f'sed -i "/.*_finalise/a \\\t\t\texcept:\\n\t\t\t\tpass" {pyf}')


def sed_repr_method(pyf: pathlib.PosixPath):
    """
    Replace __str__ method with __repr__. It allows to display
    object without calling print explicitly. The function is overwrited
    by REPR_METHOD. This is a monkey patch of f90wrap.
    Done by using the unix command sed in place
    """

    n_indents = 1

    # indent start
    repr_method = "\\\t" * n_indents + REPR_METHOD.strip()

    # indent each new line
    repr_method = indent(repr_method, indents=n_indents)

    # replace new lines by raw new lines
    repr_method = repr_method.replace("\n", r"\n")
    repr_method = repr_method.replace("%(new_line)s", r"\\n")

    # Sed command that removes lines between def _str__ and join(ret) and replaces by REPR_METHOD
    os.system(f"sed -i '/def __str__(self):/,/join(ret)/c{repr_method}' {pyf}")


def sed_tab(pyf: pathlib.PosixPath):
    """
    Replace tabs with 4 spaces.
    Done by using the unix command sed in place
    """
    os.system(f'sed -i "s/\t/    /g" {pyf}')


if __name__ == "__main__":
    py_mod_names = eval(open("py_mod_names").read())

    pyf90_couple_files = get_pyf90_couple_files(py_mod_names)

    for pyf, f90f in pyf90_couple_files:
        sed_internal_import(pyf)

        flagged_attr = get_flagged_attr(f90f)

        sed_index_decorator(pyf, flagged_attr["index"])

        sed_index_array_decorator(pyf, flagged_attr["index-array"])

        sed_char_decorator(pyf, flagged_attr["char"])

        sed_char_array_decorator(pyf, flagged_attr["char-array"])

        sed_private_property(pyf, flagged_attr["private"])

        sed_derived_type_procedure(pyf)

        sed_finalise_method(pyf)

        sed_repr_method(pyf)

        sed_tab(pyf)<|MERGE_RESOLUTION|>--- conflicted
+++ resolved
@@ -21,25 +21,6 @@
             nrepr = 4
             if n == 0:
                 continue
-<<<<<<< HEAD
-            try:
-                value = getattr(self, attr)
-            except:
-                continue
-            if callable(value):
-                continue
-            elif isinstance(value, f90wrap.runtime.FortranDerivedTypeArray):
-                n = len(value)
-                nrepr = 4
-                if n == 0:
-                    continue
-                else:
-                    repr_value = [value[0].__class__.__name__] * min(n, nrepr)
-                if n > nrepr:
-                    repr_value.insert(2, "...")
-                repr_value = repr(repr_value)
-=======
->>>>>>> 11f8d329
             else:
                 repr_value = [value[0].__class__.__name__] * min(n, nrepr)
             if n > nrepr:
