!%      (MD) Module Differentiated.
!%
!%      Subroutine
!%      ----------
!%
!%      - roll_checkpoint_discharge
!%      - store_time_step
!%      - simulation_checkpoint
!%      - simulation

module md_simulation

    use md_constant !% only: sp
    use mwd_setup !% only: SetupDT
    use mwd_mesh !% only: MeshDT
    use mwd_input_data !% only: Input_DataDT
    use mwd_parameters !% only: ParametersDT
    use mwd_rr_states !% only: RR_StatesDT
    use mwd_output !% only: OutputDT
    use mwd_options !% only: OptionsDT
    use mwd_returns !% only: ReturnsDT
    use md_checkpoint_variable !% only: Checkpoint_VariableDT
    use md_snow_operator !% only: ssn_time_step
<<<<<<< HEAD
    use md_gr_operator !% only: gr4_time_step, gr4_mlp_alg_time_step, gr4_ode_time_step, &
    !% & gr4_mlp_ode_time_step, gr5_time_step, grd_time_step, loieau_time_step
=======
    use md_gr_operator !% only: gr4_time_step, gr5_time_step, grd_time_step, loieau_time_step
>>>>>>> e9528167
    use md_vic3l_operator !% only: vic3l_time_step
    use md_routing_operator !% only: lag0_time_step, lr_time_step, kw_time_step
    use mwd_sparse_matrix_manipulation !% only: matrix_to_ac_vector, &
    !& ac_vector_to_matrix

    implicit none

contains

    subroutine roll_discharge(ac_qz)

        implicit none

        real(sp), dimension(:, :), intent(inout) :: ac_qz

        integer :: i, nqz
        real(sp), dimension(size(ac_qz, 1)) :: tmp

        nqz = size(ac_qz, 2)

        do i = nqz, 2, -1

            tmp = ac_qz(:, nqz)
            ac_qz(:, nqz) = ac_qz(:, i - 1)
            ac_qz(:, i - 1) = tmp

        end do

    end subroutine roll_discharge

    subroutine store_time_step(setup, mesh, output, returns, checkpoint_variable, time_step)

        implicit none

        type(SetupDT), intent(in) :: setup
        type(MeshDT), intent(in) :: mesh
        type(OutputDT), intent(inout) :: output
        type(ReturnsDT), intent(inout) :: returns
        type(Checkpoint_VariableDT), intent(in) :: checkpoint_variable
        integer, intent(in) :: time_step

        integer :: i, k, time_step_returns

        do i = 1, mesh%ng
            k = mesh%rowcol_to_ind_ac(mesh%gauge_pos(i, 1), mesh%gauge_pos(i, 2))
            output%response%q(i, time_step) = checkpoint_variable%ac_qz(k, setup%nqz)

        end do

        !$AD start-exclude
        if (allocated(returns%mask_time_step)) then
            if (returns%mask_time_step(time_step)) then
                time_step_returns = returns%time_step_to_returns_time_step(time_step)

                !% Return states
                if (returns%rr_states_flag) then
                    do i = 1, setup%nrrs

                        call ac_vector_to_matrix(mesh, checkpoint_variable%ac_rr_states(:, i), &
                        & returns%rr_states(time_step_returns)%values(:, :, i))

                    end do

                end if

                !% Return discharge grid
                if (returns%q_domain_flag) then
                    call ac_vector_to_matrix(mesh, checkpoint_variable%ac_qz(:, setup%nqz), &
                    & returns%q_domain(:, :, time_step_returns))
                end if

            end if
        end if
        !$AD end-exclude

    end subroutine store_time_step

    subroutine simulation_checkpoint(setup, mesh, input_data, parameters, output, options, returns, &
    & checkpoint_variable, start_time_step, end_time_step)

        implicit none

        type(SetupDT), intent(in) :: setup
        type(MeshDT), intent(in) :: mesh
        type(Input_DataDT), intent(in) :: input_data
        type(ParametersDT), intent(inout) :: parameters
        type(OutputDT), intent(inout) :: output
        type(OptionsDT), intent(in) :: options
        type(ReturnsDT), intent(inout) :: returns
        type(Checkpoint_VariableDT), intent(inout) :: checkpoint_variable
        integer, intent(in) :: start_time_step, end_time_step

        integer :: t, rr_parameters_inc, rr_states_inc
        ! % Might add any number if needed
        real(sp), dimension(mesh%nac) :: h1, h2, h3, h4

        do t = start_time_step, end_time_step

            rr_parameters_inc = 0
            rr_states_inc = 0

            call roll_discharge(checkpoint_variable%ac_qtz)
            call roll_discharge(checkpoint_variable%ac_qz)

            ! Snow module
            select case (setup%snow_module)

                ! 'zero' module
            case ("zero")

                ! Nothing to do

                ! 'ssn' module
            case ("ssn")

                ! % To avoid potential aliasing tapenade warning (DF02)
                h1 = checkpoint_variable%ac_rr_states(:, rr_states_inc + 1) ! % hs

                call ssn_time_step( &
                    setup, &
                    mesh, &
                    input_data, &
                    options, &
                    t, &
                    checkpoint_variable%ac_rr_parameters(:, rr_parameters_inc + 1), & ! % kmlt
                    h1, & ! % hs
                    checkpoint_variable%ac_mlt)

                checkpoint_variable%ac_rr_states(:, rr_states_inc + 1) = h1

                rr_parameters_inc = rr_parameters_inc + 1
                rr_states_inc = rr_states_inc + 1

            end select

            ! Hydrological module
            select case (setup%hydrological_module)

                ! 'gr4' module
            case ("gr4")

                ! % To avoid potential aliasing tapenade warning (DF02)
                h1 = checkpoint_variable%ac_rr_states(:, rr_states_inc + 1) ! % hi
                h2 = checkpoint_variable%ac_rr_states(:, rr_states_inc + 2) ! % hp
                h3 = checkpoint_variable%ac_rr_states(:, rr_states_inc + 3) ! % ht

                call gr4_time_step( &
                    setup, &
                    mesh, &
                    input_data, &
                    options, &
                    t, &
                    checkpoint_variable%ac_mlt, &
                    checkpoint_variable%ac_rr_parameters(:, rr_parameters_inc + 1), & ! % ci
                    checkpoint_variable%ac_rr_parameters(:, rr_parameters_inc + 2), & ! % cp
                    checkpoint_variable%ac_rr_parameters(:, rr_parameters_inc + 3), & ! % ct
                    checkpoint_variable%ac_rr_parameters(:, rr_parameters_inc + 4), & ! % kexc
                    h1, & ! % hi
                    h2, & ! % hp
                    h3, & ! % ht
                    checkpoint_variable%ac_qtz(:, setup%nqz))

                checkpoint_variable%ac_rr_states(:, rr_states_inc + 1) = h1
                checkpoint_variable%ac_rr_states(:, rr_states_inc + 2) = h2
                checkpoint_variable%ac_rr_states(:, rr_states_inc + 3) = h3

                rr_parameters_inc = rr_parameters_inc + 4
                rr_states_inc = rr_states_inc + 3
<<<<<<< HEAD

                ! 'gr4_mlp_alg' module
            case ("gr4_mlp_alg")

                ! % To avoid potential aliasing tapenade warning (DF02)
                h1 = checkpoint_variable%ac_rr_states(:, rr_states_inc + 1) ! % hi
                h2 = checkpoint_variable%ac_rr_states(:, rr_states_inc + 2) ! % hp
                h3 = checkpoint_variable%ac_rr_states(:, rr_states_inc + 3) ! % ht

                call gr4_mlp_alg_time_step( &
                    setup, &
                    mesh, &
                    input_data, &
                    options, &
                    t, &
                    parameters%nn_parameters%layers, &
                    parameters%nn_parameters%neurons, &
                    checkpoint_variable%ac_mlt, &
                    checkpoint_variable%ac_rr_parameters(:, rr_parameters_inc + 1), & ! % ci
                    checkpoint_variable%ac_rr_parameters(:, rr_parameters_inc + 2), & ! % cp
                    checkpoint_variable%ac_rr_parameters(:, rr_parameters_inc + 3), & ! % ct
                    checkpoint_variable%ac_rr_parameters(:, rr_parameters_inc + 4), & ! % kexc
                    h1, & ! % hi
                    h2, & ! % hp
                    h3, & ! % ht
                    checkpoint_variable%ac_qtz(:, setup%nqz))

                checkpoint_variable%ac_rr_states(:, rr_states_inc + 1) = h1
                checkpoint_variable%ac_rr_states(:, rr_states_inc + 2) = h2
                checkpoint_variable%ac_rr_states(:, rr_states_inc + 3) = h3

                rr_parameters_inc = rr_parameters_inc + 4
                rr_states_inc = rr_states_inc + 3

            ! 'gr4_ode' module
            case ("gr4_ode")

                ! % To avoid potential aliasing tapenade warning (DF02)
                h1 = checkpoint_variable%ac_rr_states(:, rr_states_inc + 1) ! % hi
                h2 = checkpoint_variable%ac_rr_states(:, rr_states_inc + 2) ! % hp
                h3 = checkpoint_variable%ac_rr_states(:, rr_states_inc + 3) ! % ht

                call gr4_ode_time_step( &
                    setup, &
                    mesh, &
                    input_data, &
                    options, &
                    t, &
                    checkpoint_variable%ac_mlt, &
                    checkpoint_variable%ac_rr_parameters(:, rr_parameters_inc + 1), & ! % ci
                    checkpoint_variable%ac_rr_parameters(:, rr_parameters_inc + 2), & ! % cp
                    checkpoint_variable%ac_rr_parameters(:, rr_parameters_inc + 3), & ! % ct
                    checkpoint_variable%ac_rr_parameters(:, rr_parameters_inc + 4), & ! % kexc
                    h1, & ! % hi
                    h2, & ! % hp
                    h3, & ! % ht
                    checkpoint_variable%ac_qtz(:, setup%nqz))

                checkpoint_variable%ac_rr_states(:, rr_states_inc + 1) = h1
                checkpoint_variable%ac_rr_states(:, rr_states_inc + 2) = h2
                checkpoint_variable%ac_rr_states(:, rr_states_inc + 3) = h3

                rr_parameters_inc = rr_parameters_inc + 4
                rr_states_inc = rr_states_inc + 3

            ! 'gr4_mlp_ode' module
            case ("gr4_mlp_ode")

                ! % To avoid potential aliasing tapenade warning (DF02)
                h1 = checkpoint_variable%ac_rr_states(:, rr_states_inc + 1) ! % hi
                h2 = checkpoint_variable%ac_rr_states(:, rr_states_inc + 2) ! % hp
                h3 = checkpoint_variable%ac_rr_states(:, rr_states_inc + 3) ! % ht

                call gr4_mlp_ode_time_step( &
                    setup, &
                    mesh, &
                    input_data, &
                    options, &
                    t, &
                    parameters%nn_parameters%layers, &
                    parameters%nn_parameters%neurons, &
                    checkpoint_variable%ac_mlt, &
                    checkpoint_variable%ac_rr_parameters(:, rr_parameters_inc + 1), & ! % ci
                    checkpoint_variable%ac_rr_parameters(:, rr_parameters_inc + 2), & ! % cp
                    checkpoint_variable%ac_rr_parameters(:, rr_parameters_inc + 3), & ! % ct
                    checkpoint_variable%ac_rr_parameters(:, rr_parameters_inc + 4), & ! % kexc
                    h1, & ! % hi
                    h2, & ! % hp
                    h3, & ! % ht
                    checkpoint_variable%ac_qtz(:, setup%nqz))

                checkpoint_variable%ac_rr_states(:, rr_states_inc + 1) = h1
                checkpoint_variable%ac_rr_states(:, rr_states_inc + 2) = h2
                checkpoint_variable%ac_rr_states(:, rr_states_inc + 3) = h3

                rr_parameters_inc = rr_parameters_inc + 4
                rr_states_inc = rr_states_inc + 3
=======
>>>>>>> e9528167

                ! 'gr5' module
            case ("gr5")

                ! % To avoid potential aliasing tapenade warning (DF02)
                h1 = checkpoint_variable%ac_rr_states(:, rr_states_inc + 1) ! % hi
                h2 = checkpoint_variable%ac_rr_states(:, rr_states_inc + 2) ! % hp
                h3 = checkpoint_variable%ac_rr_states(:, rr_states_inc + 3) ! % ht

                call gr5_time_step( &
                    setup, &
                    mesh, &
                    input_data, &
                    options, &
                    t, &
                    checkpoint_variable%ac_mlt, &
                    checkpoint_variable%ac_rr_parameters(:, rr_parameters_inc + 1), & ! % ci
                    checkpoint_variable%ac_rr_parameters(:, rr_parameters_inc + 2), & ! % cp
                    checkpoint_variable%ac_rr_parameters(:, rr_parameters_inc + 3), & ! % ct
                    checkpoint_variable%ac_rr_parameters(:, rr_parameters_inc + 4), & ! % kexc
                    checkpoint_variable%ac_rr_parameters(:, rr_parameters_inc + 5), & ! % aexc
                    h1, & ! % hi
                    h2, & ! % hp
                    h3, & ! % ht
                    checkpoint_variable%ac_qtz(:, setup%nqz))

                checkpoint_variable%ac_rr_states(:, rr_states_inc + 1) = h1
                checkpoint_variable%ac_rr_states(:, rr_states_inc + 2) = h2
                checkpoint_variable%ac_rr_states(:, rr_states_inc + 3) = h3

                rr_parameters_inc = rr_parameters_inc + 5
                rr_states_inc = rr_states_inc + 3

                ! 'grd' module
            case ("grd")

                ! % To avoid potential aliasing tapenade warning (DF02)
                h1 = checkpoint_variable%ac_rr_states(:, rr_states_inc + 1) ! % hp
                h2 = checkpoint_variable%ac_rr_states(:, rr_states_inc + 2) ! % ht

                call grd_time_step( &
                    setup, &
                    mesh, &
                    input_data, &
                    options, &
                    t, &
                    checkpoint_variable%ac_mlt, &
                    checkpoint_variable%ac_rr_parameters(:, rr_parameters_inc + 1), & ! % cp
                    checkpoint_variable%ac_rr_parameters(:, rr_parameters_inc + 2), & ! % ct
                    h1, & ! % hp
                    h2, & ! % ht
                    checkpoint_variable%ac_qtz(:, setup%nqz))

                checkpoint_variable%ac_rr_states(:, rr_states_inc + 1) = h1
                checkpoint_variable%ac_rr_states(:, rr_states_inc + 2) = h2

                rr_parameters_inc = rr_parameters_inc + 2
                rr_states_inc = rr_states_inc + 2

                ! 'loieau' module
            case ("loieau")

                ! % To avoid potential aliasing tapenade warning (DF02)
                h1 = checkpoint_variable%ac_rr_states(:, rr_states_inc + 1) ! % ha
                h2 = checkpoint_variable%ac_rr_states(:, rr_states_inc + 2) ! % hc

                call loieau_time_step( &
                    setup, &
                    mesh, &
                    input_data, &
                    options, &
                    t, &
                    checkpoint_variable%ac_mlt, &
                    checkpoint_variable%ac_rr_parameters(:, rr_parameters_inc + 1), & ! % ca
                    checkpoint_variable%ac_rr_parameters(:, rr_parameters_inc + 2), & ! % cc
                    checkpoint_variable%ac_rr_parameters(:, rr_parameters_inc + 3), & ! % kb
                    h1, & ! % ha
                    h2, & ! % hc
                    checkpoint_variable%ac_qtz(:, setup%nqz))

                checkpoint_variable%ac_rr_states(:, rr_states_inc + 1) = h1
                checkpoint_variable%ac_rr_states(:, rr_states_inc + 2) = h2

                rr_parameters_inc = rr_parameters_inc + 3
                rr_states_inc = rr_states_inc + 2

                ! 'vic3l' module
            case ("vic3l")

                ! % To avoid potential aliasing tapenade warning (DF02)
                h1 = checkpoint_variable%ac_rr_states(:, rr_states_inc + 1) ! % hcl
                h2 = checkpoint_variable%ac_rr_states(:, rr_states_inc + 2) ! % husl
                h3 = checkpoint_variable%ac_rr_states(:, rr_states_inc + 3) ! % hmsl
                h4 = checkpoint_variable%ac_rr_states(:, rr_states_inc + 4) ! % hbsl

                call vic3l_time_step( &
                    setup, &
                    mesh, &
                    input_data, &
                    options, &
                    t, &
                    checkpoint_variable%ac_mlt, &
                    checkpoint_variable%ac_rr_parameters(:, rr_parameters_inc + 1), & ! % b
                    checkpoint_variable%ac_rr_parameters(:, rr_parameters_inc + 2), & ! % cusl
                    checkpoint_variable%ac_rr_parameters(:, rr_parameters_inc + 3), & ! % cmsl
                    checkpoint_variable%ac_rr_parameters(:, rr_parameters_inc + 4), & ! % cbsl
                    checkpoint_variable%ac_rr_parameters(:, rr_parameters_inc + 5), & ! % ks
                    checkpoint_variable%ac_rr_parameters(:, rr_parameters_inc + 6), & ! % pbc
                    checkpoint_variable%ac_rr_parameters(:, rr_parameters_inc + 7), & ! % ds
                    checkpoint_variable%ac_rr_parameters(:, rr_parameters_inc + 8), & ! % dsm
                    checkpoint_variable%ac_rr_parameters(:, rr_parameters_inc + 9), & ! % ws
                    h1, & ! % hcl
                    h2, & ! % husl
                    h3, & ! % hmsl
                    h4, & ! % hbsl
                    checkpoint_variable%ac_qtz(:, setup%nqz))

                checkpoint_variable%ac_rr_states(:, rr_states_inc + 1) = h1
                checkpoint_variable%ac_rr_states(:, rr_states_inc + 2) = h2
                checkpoint_variable%ac_rr_states(:, rr_states_inc + 3) = h3
                checkpoint_variable%ac_rr_states(:, rr_states_inc + 4) = h4

                rr_parameters_inc = rr_parameters_inc + 9
                rr_states_inc = rr_states_inc + 4

            end select

            ! Routing module
            select case (setup%routing_module)

                ! 'lag0' module
            case ("lag0")

                call lag0_time_step( &
                    setup, &
                    mesh, &
                    options, &
                    checkpoint_variable%ac_qtz, &
                    checkpoint_variable%ac_qz)

                ! 'lr' module
            case ("lr")

                ! % To avoid potential aliasing tapenade warning (DF02)
                h1 = checkpoint_variable%ac_rr_states(:, rr_states_inc + 1) ! % hlr

                call lr_time_step( &
                    setup, &
                    mesh, &
                    options, &
                    checkpoint_variable%ac_qtz, &
                    checkpoint_variable%ac_rr_parameters(:, rr_parameters_inc + 1), & ! % llr
                    h1, & ! % hlr
                    checkpoint_variable%ac_qz)

                checkpoint_variable%ac_rr_states(:, rr_states_inc + 1) = h1

                rr_parameters_inc = rr_parameters_inc + 1
                rr_states_inc = rr_states_inc + 1

                ! 'kw' module
            case ("kw")

                call kw_time_step( &
                    setup, &
                    mesh, &
                    options, &
                    checkpoint_variable%ac_qtz, &
                    checkpoint_variable%ac_rr_parameters(:, rr_parameters_inc + 1), & ! % akw
                    checkpoint_variable%ac_rr_parameters(:, rr_parameters_inc + 2), & ! % bkw
                    checkpoint_variable%ac_qz)

                rr_parameters_inc = rr_parameters_inc + 1

            end select

            call store_time_step(setup, mesh, output, returns, checkpoint_variable, t)

        end do

    end subroutine simulation_checkpoint

    subroutine simulation(setup, mesh, input_data, parameters, output, options, returns)

        implicit none

        type(SetupDT), intent(in) :: setup
        type(MeshDT), intent(in) :: mesh
        type(Input_DataDT), intent(in) :: input_data
        type(ParametersDT), intent(inout) :: parameters
        type(OutputDT), intent(inout) :: output
        type(OptionsDT), intent(in) :: options
        type(ReturnsDT), intent(inout) :: returns

        integer :: ncheckpoint, checkpoint_size, i, start_time_step, end_time_step
        type(Checkpoint_VariableDT) :: checkpoint_variable

        ! % We use checkpoint to reduce the maximum memory usage of the adjoint model.
        ! % Without checkpoints, the maximum memory required is equal to K * T, where K in [0, +inf] is the
        ! % memory used at each time step and T in [1, +inf] the total number of time steps.
        ! % With checkpoints, the maximum memory required is equal to (K * C) + (K * T/C), where C in [1, T]
        ! % is the number of checkpoints.
        ! % Finding out what value of C minimizes it, C must be equal to the square root of the
        ! % number of time steps T. (K * C) + (K * T/C) becomes 2K * √T.
        ! % Therefore, the memory gain is equivalent to M = 1 - 2/√T
        ! % T = [1, 4, 1e1, 1e2, 1e3, 1e4] -> M = [-1, 0, 0.37, 0.8, 0.93, 0.98]
        ncheckpoint = int(sqrt(real(setup%ntime_step, sp)))
        checkpoint_size = setup%ntime_step/ncheckpoint

        ! % Allocate checkpoint variables
        allocate (checkpoint_variable%ac_rr_parameters(mesh%nac, setup%nrrp))
        allocate (checkpoint_variable%ac_rr_states(mesh%nac, setup%nrrs))
        allocate (checkpoint_variable%ac_mlt(mesh%nac))
        allocate (checkpoint_variable%ac_qtz(mesh%nac, setup%nqz))
        allocate (checkpoint_variable%ac_qz(mesh%nac, setup%nqz))

        ! % Initialize checkpoint fluxes
        checkpoint_variable%ac_mlt = 0._sp
        checkpoint_variable%ac_qtz = 0._sp
        checkpoint_variable%ac_qz = 0._sp

        ! % Initialize checkpoint rainfall-runoff parameters
        do i = 1, setup%nrrp

            call matrix_to_ac_vector(mesh, parameters%rr_parameters%values(:, :, i), &
            & checkpoint_variable%ac_rr_parameters(:, i))

        end do

        ! % Initialize checkpoint rainfall-runoff states
        do i = 1, setup%nrrs

            call matrix_to_ac_vector(mesh, parameters%rr_initial_states%values(:, :, i), &
            & checkpoint_variable%ac_rr_states(:, i))

        end do

        ! % Checkpoints loop
        do i = 1, ncheckpoint

            start_time_step = (i - 1)*checkpoint_size + 1
            end_time_step = i*checkpoint_size

            if (i .eq. ncheckpoint) end_time_step = setup%ntime_step

            call simulation_checkpoint(setup, mesh, input_data, parameters, output, options, returns, &
            & checkpoint_variable, start_time_step, end_time_step)

        end do

        !$AD start-exclude
        ! % Store last rainfall-runoff states
        do i = 1, setup%nrrs

            call ac_vector_to_matrix(mesh, checkpoint_variable%ac_rr_states(:, i), &
            & output%rr_final_states%values(:, :, i))

        end do
        !$AD end-exclude

    end subroutine simulation

end module md_simulation<|MERGE_RESOLUTION|>--- conflicted
+++ resolved
@@ -21,12 +21,8 @@
     use mwd_returns !% only: ReturnsDT
     use md_checkpoint_variable !% only: Checkpoint_VariableDT
     use md_snow_operator !% only: ssn_time_step
-<<<<<<< HEAD
     use md_gr_operator !% only: gr4_time_step, gr4_mlp_alg_time_step, gr4_ode_time_step, &
     !% & gr4_mlp_ode_time_step, gr5_time_step, grd_time_step, loieau_time_step
-=======
-    use md_gr_operator !% only: gr4_time_step, gr5_time_step, grd_time_step, loieau_time_step
->>>>>>> e9528167
     use md_vic3l_operator !% only: vic3l_time_step
     use md_routing_operator !% only: lag0_time_step, lr_time_step, kw_time_step
     use mwd_sparse_matrix_manipulation !% only: matrix_to_ac_vector, &
@@ -195,7 +191,6 @@
 
                 rr_parameters_inc = rr_parameters_inc + 4
                 rr_states_inc = rr_states_inc + 3
-<<<<<<< HEAD
 
                 ! 'gr4_mlp_alg' module
             case ("gr4_mlp_alg")
@@ -230,7 +225,7 @@
                 rr_parameters_inc = rr_parameters_inc + 4
                 rr_states_inc = rr_states_inc + 3
 
-            ! 'gr4_ode' module
+                ! 'gr4_ode' module
             case ("gr4_ode")
 
                 ! % To avoid potential aliasing tapenade warning (DF02)
@@ -261,7 +256,7 @@
                 rr_parameters_inc = rr_parameters_inc + 4
                 rr_states_inc = rr_states_inc + 3
 
-            ! 'gr4_mlp_ode' module
+                ! 'gr4_mlp_ode' module
             case ("gr4_mlp_ode")
 
                 ! % To avoid potential aliasing tapenade warning (DF02)
@@ -293,8 +288,6 @@
 
                 rr_parameters_inc = rr_parameters_inc + 4
                 rr_states_inc = rr_states_inc + 3
-=======
->>>>>>> e9528167
 
                 ! 'gr5' module
             case ("gr5")
