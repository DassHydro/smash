--- conflicted
+++ resolved
@@ -306,11 +306,7 @@
         
             if (setup%sparse_storage) then
             
-<<<<<<< HEAD
                 output%sparse_net_prcp_domain(:, t) =  qt
-=======
-                output%sparse_net_prcp_domain(:, t) = pr + perc
->>>>>>> dc3ea522
                 
             else
             
