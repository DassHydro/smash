from __future__ import annotations

from copy import deepcopy
from typing import TYPE_CHECKING

import numpy as np

from smash._constant import (
    CONTROL_PRIOR_DISTRIBUTION,
    CONTROL_PRIOR_DISTRIBUTION_PARAMETERS,
    SIMULATION_RETURN_OPTIONS_TIME_STEP_KEYS,
)
from smash.core.model._build_model import _map_dict_to_fortran_derived_type
from smash.core.simulation._doc import (
    _bayesian_optimize_doc_appender,
    _multiple_optimize_doc_appender,
    _optimize_doc_appender,
    _smash_bayesian_optimize_doc_substitution,
    _smash_multiple_optimize_doc_substitution,
    _smash_optimize_doc_substitution,
)
from smash.core.simulation.optimize._standardize import (
    _standardize_multiple_optimize_args,
)
from smash.fcore._mw_forward import forward_run as wrap_forward_run
from smash.fcore._mw_optimize import (
    multiple_optimize as wrap_multiple_optimize,
)
from smash.fcore._mw_optimize import (
    optimize as wrap_optimize,
)
from smash.fcore._mwd_options import OptionsDT
from smash.fcore._mwd_parameters_manipulation import (
    parameters_to_control as wrap_parameters_to_control,
)
from smash.fcore._mwd_returns import ReturnsDT

if TYPE_CHECKING:
    from typing import Any

    from numpy.typing import NDArray

    from smash.core.model.model import Model
    from smash.factory.net.net import Net
    from smash.factory.samples.samples import Samples


__all__ = [
    "MultipleOptimize",
    "Optimize",
    "BayesianOptimize",
    "multiple_optimize",
    "optimize",
    "bayesian_optimize",
]


class MultipleOptimize:
    """
    Represents multiple optimize result.

    Attributes
    ----------
    cost : `numpy.ndarray`
        An array of shape *(n,)* representing cost values from *n* simulations.

    q : `numpy.ndarray`
        An array of shape *(ng, ntime_step, n)* representing simulated discharges from *n* simulations.

    parameters : `dict[str, np.ndarray]`
        A dictionary containing optimized rainfall-runoff parameters and/or initial states.
        Each key represents an array of shape *(nrow, ncol, n)* corresponding to a specific rainfall-runoff
        parameter or initial state.

    See Also
    --------
    multiple_optimize : Run multiple optimization processes with multiple sets of parameters (i.e. starting
        points), yielding multiple solutions.
    """

    def __init__(self, data: dict[str, NDArray[np.float32]] | None = None):
        if data is None:
            data = {}

        self.__dict__.update(data)

    def __repr__(self):
        dct = self.__dict__

        if dct.keys():
            m = max(map(len, list(dct.keys()))) + 1
            return "\n".join(
                [k.rjust(m) + ": " + repr(type(v)) for k, v in sorted(dct.items()) if not k.startswith("_")]
            )
        else:
            return self.__class__.__name__ + "()"


class Optimize:
    """
    Represents optimize optional results.

    Attributes
    ----------
    time_step : `pandas.DatetimeIndex`
        A list of length *n* containing the returned time steps.

    rr_states : `FortranDerivedTypeArray`
        A list of length *n* of `RR_StatesDT <smash.fcore._mwd_rr_states.RR_StatesDT>` for each **time_step**.

    q_domain : `numpy.ndarray`
        An array of shape *(nrow, ncol, n)* representing simulated discharges on the domain for each
        **time_step**.

    iter_cost : `numpy.ndarray`
        An array of shape *(m,)* representing cost iteration values from *m* iterations.

    iter_projg : `numpy.ndarray`
        An array of shape *(m,)* representing infinity norm of the projected gardient iteration values from
        *m* iterations.

    control_vector : `numpy.ndarray`
        An array of shape *(k,)* representing the control vector at end of optimization.

    net : `Net <smash.factory.Net>`
        The trained neural network.

    cost : `float`
        Cost value.

    jobs : `float`
        Cost observation component value.

    jreg : `float`
        Cost regularization component value.

    lcurve_wjreg : `dict[str, Any]`
        A dictionary containing the wjreg lcurve data. The elements are:

        wjreg_opt : `float`
            The optimal wjreg value.

        distance : `numpy.ndarray`
            An array of shape *(6,)* representing the L-Curve distance for each optimization cycle
            (the maximum distance corresponds to the optimal wjreg).

        cost : `numpy.ndarray`
            An array of shape *(6,)* representing the cost values for each optimization cycle.

        jobs : `numpy.ndarray`
            An array of shape *(6,)* representing the jobs values for each optimization cycle.

        jreg : `numpy.ndarray`
            An array of shape *(6,)* representing the jreg values for each optimization cycle.

        wjreg : `numpy.ndarray`
            An array of shape *(6,)* representing the wjreg values for each optimization cycle.

    Notes
    -----
    The object's available attributes depend on what is requested by the user during a call to
    `smash.optimize` in **return_options**.

    See Also
    --------
    smash.optimize : Model assimilation using numerical optimization algorithms.
    """

    def __init__(self, data: dict[str, Any] | None = None):
        if data is None:
            data = {}

        self.__dict__.update(data)

    def __repr__(self):
        dct = self.__dict__

        if dct.keys():
            m = max(map(len, list(dct.keys()))) + 1
            return "\n".join(
                [k.rjust(m) + ": " + repr(type(v)) for k, v in sorted(dct.items()) if not k.startswith("_")]
            )
        else:
            return self.__class__.__name__ + "()"


class BayesianOptimize:
    """
    Represents bayesian optimize optional results.

    Attributes
    ----------
    time_step : `pandas.DatetimeIndex`
        A list of length *n* containing the returned time steps.

    rr_states : `FortranDerivedTypeArray`
        A list of length *n* of `RR_StatesDT <smash.fcore._mwd_rr_states.RR_StatesDT>` for each **time_step**.

    q_domain : `numpy.ndarray`
        An array of shape *(nrow, ncol, n)* representing simulated discharges on the domain for each
        **time_step**.

    iter_cost : `numpy.ndarray`
        An array of shape *(m,)* representing cost iteration values from *m* iterations.

    iter_projg : `numpy.ndarray`
        An array of shape *(m,)* representing infinity norm of the projected gardient iteration values from
        *m* iterations.

    control_vector : `numpy.ndarray`
        An array of shape *(k,)* representing the control vector at end of optimization.

    cost : `float`
        Cost value.

    log_lkh : `float`
        Log likelihood component value.

    log_prior : `float`
        Log prior component value.

    log_h : `float`
        Log h component value.

    serr_mu : `numpy.ndarray`
        An array of shape *(ng, ntime_step)* representing the mean of structural errors for each gauge and
        each **time_step**.

    serr_sigma : `numpy.ndarray`
        An array of shape *(ng, ntime_step)* representing the standard deviation of structural errors for
        each gauge and each **time_step**.

    Notes
    -----
    The object's available attributes depend on what is requested by the user during a call to
    `smash.bayesian_optimize` in **return_options**.

    See Also
    --------
    smash.bayesian_optimize : Model bayesian assimilation using numerical optimization algorithms.
    """

    def __init__(self, data: dict[str, Any] | None = None):
        if data is None:
            data = {}

        self.__dict__.update(data)

    def __repr__(self):
        dct = self.__dict__

        if dct.keys():
            m = max(map(len, list(dct.keys()))) + 1
            return "\n".join(
                [k.rjust(m) + ": " + repr(type(v)) for k, v in sorted(dct.items()) if not k.startswith("_")]
            )
        else:
            return self.__class__.__name__ + "()"


def _get_control_info(
    model: Model,
    mapping: str,
    optimizer: str,
    optimize_options: dict,
    cost_options: dict,
) -> dict:
    wrap_options = OptionsDT(
        model.setup,
        model.mesh,
        cost_options["njoc"],
        cost_options["njrc"],
    )

    # % Map optimize_options dict to derived type
    _map_dict_to_fortran_derived_type(optimize_options, wrap_options.optimize)

    # % Map cost_options dict to derived type
    _map_dict_to_fortran_derived_type(cost_options, wrap_options.cost)

    wrap_parameters_to_control(model.setup, model.mesh, model._input_data, model._parameters, wrap_options)

    ret = {}
    for attr in dir(model._parameters.control):
        if attr.startswith("_"):
            continue
        value = getattr(model._parameters.control, attr)
        if callable(value):
            continue
        if hasattr(value, "copy"):
            value = value.copy()
        ret[attr] = value

    # Manually dealloc the control
    model._parameters.control.dealloc()

    return ret


def _get_fast_wjreg(model: Model, options: OptionsDT, returns: ReturnsDT) -> float:
    if options.comm.verbose:
        print(f"{' '*4}FAST WJREG CYCLE 1")

    # % Activate returns flags
    for flag in ["cost", "jobs", "jreg"]:
        setattr(returns, flag + "_flag", True)

    wrap_forward_run(
        model.setup,
        model.mesh,
        model._input_data,
        model._parameters,
        model._output,
        options,
        returns,
    )
    jobs0 = returns.jobs

    # Avoid to make a complete copy of model
    wparameters = model._parameters.copy()
    wrap_optimize(
        model.setup,
        model.mesh,
        model._input_data,
        wparameters,
        model._output,
        options,
        returns,
    )
    jobs = returns.jobs
    jreg = returns.jreg

    wjreg = (jobs0 - jobs) / jreg

    return wjreg


def _get_lcurve_wjreg_best(
    cost_arr: np.ndarray,
    jobs_arr: np.ndarray,
    jreg_arr: np.ndarray,
    wjreg_arr: np.ndarray,
) -> (np.ndarray, float):
    jobs_min = np.min(jobs_arr)
    jobs_max = np.max(jobs_arr)
    jreg_min = np.min(jreg_arr)
    jreg_max = np.max(jreg_arr)

    if (jobs_max - jobs_min) < 0 or (jreg_max - jreg_min) < 0:
        return np.empty(shape=0), 0.0

    max_distance = 0.0
    distance = np.zeros(shape=cost_arr.size)

    for i in range(cost_arr.size):
        lcurve_y = (jreg_arr[i] - jreg_min) / (jreg_max - jreg_min)
        lcurve_x = (jobs_max - jobs_arr[i]) / (jobs_max - jobs_min)
        # % Skip point above y = x
        if lcurve_y < lcurve_x:
            if jobs_arr[i] < jobs_max:
                hypot = np.hypot(lcurve_x, lcurve_y)
                alpha = np.pi * 0.25 - np.arccos(lcurve_x / hypot)
                distance[i] = hypot * np.sin(alpha)

            if distance[i] > max_distance:
                max_distance = distance[i]
                wjreg = wjreg_arr[i]

        else:
            distance[i] = np.nan

    return distance, wjreg


def _get_lcurve_wjreg(model: Model, options: OptionsDT, returns: ReturnsDT) -> (float, dict):
    if options.comm.verbose:
        print(f"{' '*4}LCURVE WJREG CYCLE 1")

    # % Activate returns flags
    for flag in ["cost", "jobs", "jreg"]:
        setattr(returns, flag + "_flag", True)

    wrap_forward_run(
        model.setup,
        model.mesh,
        model._input_data,
        model._parameters,
        model._output,
        options,
        returns,
    )
    jobs_max = returns.jobs

    # % Avoid to make a complete copy of model
    wparameters = model._parameters.copy()
    wrap_optimize(
        model.setup,
        model.mesh,
        model._input_data,
        wparameters,
        model._output,
        options,
        returns,
    )
    cost = returns.cost
    jobs_min = returns.jobs
    jreg_min = 0.0
    jreg_max = returns.jreg

    if (jobs_min / jobs_max) < 0.95 and (jreg_max - jreg_min) > 0.0:
        wjreg_fast = (jobs_max - jobs_min) / jreg_max
        log10_wjreg_fast = np.log10(wjreg_fast)
        wjreg_range = np.array(10 ** np.arange(log10_wjreg_fast - 0.66, log10_wjreg_fast + 0.67, 0.33))
    else:
        wjreg_range = np.empty(shape=0)

    nwjr = wjreg_range.size
    cost_arr = np.zeros(shape=nwjr + 1)
    cost_arr[0] = cost
    jobs_arr = np.zeros(shape=nwjr + 1)
    jobs_arr[0] = jobs_min
    jreg_arr = np.zeros(shape=nwjr + 1)
    jreg_arr[0] = jreg_max
    wjreg_arr = np.insert(wjreg_range, 0, 0.0)

    for i, wj in enumerate(wjreg_range):
        options.cost.wjreg = wj

        if options.comm.verbose:
            print(f"{' '*4}LCURVE WJREG CYCLE {i + 2}")

        wparameters = model._parameters.copy()
        wrap_optimize(
            model.setup,
            model.mesh,
            model._input_data,
            wparameters,
            model._output,
            options,
            returns,
        )

        cost_arr[i + 1] = returns.cost
        jobs_arr[i + 1] = returns.jobs
        jreg_arr[i + 1] = returns.jreg

    distance, wjreg = _get_lcurve_wjreg_best(cost_arr, jobs_arr, jreg_arr, wjreg_arr)

    lcurve = {
        "wjreg_opt": wjreg,
        "distance": distance,
        "cost": cost_arr,
        "jobs": jobs_arr,
        "jreg": jreg_arr,
        "wjreg": wjreg_arr,
    }

    return wjreg, lcurve


@_smash_optimize_doc_substitution
@_optimize_doc_appender
def optimize(
    model: Model,
    mapping: str = "uniform",
    optimizer: str | None = None,
    optimize_options: dict[str, Any] | None = None,
    cost_options: dict[str, Any] | None = None,
    common_options: dict[str, Any] | None = None,
    return_options: dict[str, Any] | None = None,
) -> Model | (Model, Optimize):
    wmodel = model.copy()

    ret_optimize = wmodel.optimize(
        mapping,
        optimizer,
        optimize_options,
        cost_options,
        common_options,
        return_options,
    )

    if ret_optimize is None:
        return wmodel
    else:
        return wmodel, ret_optimize


def _optimize(
    model: Model,
    mapping: str,
    optimizer: str,
    optimize_options: dict,
    cost_options: dict,
    common_options: dict,
    return_options: dict,
) -> Optimize | None:
    if common_options["verbose"]:
        print("</> Optimize")

    wrap_options = OptionsDT(
        model.setup,
        model.mesh,
        cost_options["njoc"],
        cost_options["njrc"],
    )

    wrap_returns = ReturnsDT(
        model.setup,
        model.mesh,
        return_options["nmts"],
        return_options["fkeys"],
    )

    # % Map optimize_options dict to derived type
    _map_dict_to_fortran_derived_type(optimize_options, wrap_options.optimize)

    # % Map cost_options dict to derived type
    _map_dict_to_fortran_derived_type(cost_options, wrap_options.cost)

    # % Map common_options dict to derived type
    _map_dict_to_fortran_derived_type(common_options, wrap_options.comm)

    # % Map return_options dict to derived type
    _map_dict_to_fortran_derived_type(return_options, wrap_returns)

    auto_wjreg = cost_options.get("auto_wjreg", None)

    if mapping == "ann":
        net = _ann_optimize(
            model,
            optimizer,
            optimize_options,
            common_options,
            wrap_options,
            wrap_returns,
        )

    else:
        if auto_wjreg == "fast":
            wrap_options.cost.wjreg = _get_fast_wjreg(model, wrap_options, wrap_returns)
            if wrap_options.comm.verbose:
                print(f"{' '*4}FAST WJREG LAST CYCLE. wjreg: {'{:.6f}'.format(wrap_options.cost.wjreg)}")
        elif auto_wjreg == "lcurve":
            wrap_options.cost.wjreg, lcurve_wjreg = _get_lcurve_wjreg(model, wrap_options, wrap_returns)
            if wrap_options.comm.verbose:
                print(f"{' '*4}LCURVE WJREG LAST CYCLE. wjreg: {'{:.6f}'.format(wrap_options.cost.wjreg)}")
        else:
            pass

        wrap_optimize(
            model.setup,
            model.mesh,
            model._input_data,
            model._parameters,
            model._output,
            wrap_options,
            wrap_returns,
        )

    fret = {}
    pyret = {}

    # % Fortran returns
    for key in return_options["keys"]:
        try:
            value = getattr(wrap_returns, key)
        except Exception:
            continue
        if hasattr(value, "copy"):
            value = value.copy()
        fret[key] = value

    # % ANN Python returns
    if mapping == "ann":
        if "net" in return_options["keys"]:
            pyret["net"] = net
        if "iter_cost" in return_options["keys"]:
            pyret["iter_cost"] = net.history["loss_train"]
        if "iter_projg" in return_options["keys"]:
            pyret["iter_projg"] = net.history["proj_grad"]

    # % L-curve wjreg return
    if auto_wjreg == "lcurve" and "lcurve_wjreg" in return_options["keys"]:
        pyret["lcurve_wjreg"] = lcurve_wjreg

    ret = {**fret, **pyret}
    if ret:
        # % Add time_step to the object
        if any(k in SIMULATION_RETURN_OPTIONS_TIME_STEP_KEYS for k in ret.keys()):
            ret["time_step"] = return_options["time_step"].copy()
        return Optimize(ret)


def _ann_optimize(
    model: Model,
    optimizer: str,
    optimize_options: dict,
    common_options: dict,
    wrap_options: OptionsDT,
    wrap_returns: ReturnsDT,
) -> Net:
    # % Preprocessing input descriptors and normalization
    l_desc = model._input_data.physio_data.l_descriptor
    u_desc = model._input_data.physio_data.u_descriptor

    desc = model._input_data.physio_data.descriptor.copy()
    desc_shape = desc.shape
    desc = (desc - l_desc) / (u_desc - l_desc)  # normalize input descriptors

    # % Train regionalization network
    net = optimize_options["net"]

    if net.layers[0].layer_name() == "Dense":
        desc = desc.reshape(-1, desc_shape[-1])

    # % Change the mapping to trigger distributed control to get distributed gradients
    wrap_options.optimize.mapping = "distributed"

    net._fit_d2p(
        desc,
        model,
        wrap_options,
        wrap_returns,
        optimizer,
        optimize_options["parameters"],
        optimize_options["learning_rate"],
        optimize_options["random_state"],
        optimize_options["termination_crit"]["epochs"],
        optimize_options["termination_crit"]["early_stopping"],
        common_options["verbose"],
    )

    # % Manually deallocate control once fit_d2p done
    model._parameters.control.dealloc()

    # % Reset mapping to ann once fit_d2p done
    wrap_options.optimize.mapping = "ann"

    # % Run a forward pass with net
    y = net._forward_pass(desc)

    if y.ndim < 3:
        y = y.reshape(desc_shape[:-1] + (-1,))

    for i, name in enumerate(optimize_options["parameters"]):
        if name in model.rr_parameters.keys:
            ind = np.argwhere(model.rr_parameters.keys == name).item()

            model.rr_parameters.values[..., ind] = y[..., i]

        else:
            ind = np.argwhere(model.rr_initial_states.keys == name).item()

<<<<<<< HEAD
            model.rr_inital_states.values[..., ind] = y[..., i]
=======
            model.rr_initial_states.values[..., ind] = y_reshape
>>>>>>> 18c911e0

    # % Forward run for updating final states
    wrap_forward_run(
        model.setup,
        model.mesh,
        model._input_data,
        model._parameters,
        model._output,
        wrap_options,
        wrap_returns,
    )

    return net


@_smash_multiple_optimize_doc_substitution
@_multiple_optimize_doc_appender
def multiple_optimize(
    model: Model,
    samples: Samples,
    mapping: str = "uniform",
    optimizer: str | None = None,
    optimize_options: dict[str, Any] | None = None,
    cost_options: dict[str, Any] | None = None,
    common_options: dict[str, Any] | None = None,
) -> MultipleOptimize:
    args_options = [deepcopy(arg) for arg in [optimize_options, cost_options, common_options]]

    args = _standardize_multiple_optimize_args(
        model,
        samples,
        mapping,
        optimizer,
        *args_options,
    )

    res = _multiple_optimize(model, *args)

    return MultipleOptimize(res)


def _multiple_optimize(
    model: Model,
    samples: Samples,
    mapping: str,
    optimizer: str,
    optimize_options: dict,
    cost_options: dict,
    common_options: dict,
) -> dict:
    if common_options["verbose"]:
        print("</> Multiple Optimize")

    wrap_options = OptionsDT(
        model.setup,
        model.mesh,
        cost_options["njoc"],
        cost_options["njrc"],
    )

    # % Map optimize_options dict to derived type
    _map_dict_to_fortran_derived_type(optimize_options, wrap_options.optimize)

    # % Map cost_options dict to derived type
    _map_dict_to_fortran_derived_type(cost_options, wrap_options.cost)

    # % Map common_options dict to derived type
    _map_dict_to_fortran_derived_type(common_options, wrap_options.comm)

    # % Generate samples info
    nv = samples._problem["num_vars"]
    samples_kind = np.zeros(shape=nv, dtype=np.int32, order="F")
    samples_ind = np.zeros(shape=nv, dtype=np.int32, order="F")

    for i, name in enumerate(samples._problem["names"]):
        if name in model._parameters.rr_parameters.keys:
            samples_kind[i] = 0
            # % Adding 1 because Fortran uses one based indexing
            samples_ind[i] = np.argwhere(model._parameters.rr_parameters.keys == name).item() + 1
        elif name in model._parameters.rr_initial_states.keys:
            samples_kind[i] = 1
            # % Adding 1 because Fortran uses one based indexing
            samples_ind[i] = np.argwhere(model._parameters.rr_initial_states.keys == name).item() + 1
        # % Should be unreachable
        else:
            pass

    # % Initialise results
    cost = np.zeros(shape=samples.n_sample, dtype=np.float32, order="F")
    q = np.zeros(
        shape=(*model.response_data.q.shape, samples.n_sample),
        dtype=np.float32,
        order="F",
    )
    # % Only work with grids (might be changed)
    parameters = np.zeros(
        shape=(
            *model.mesh.flwdir.shape,
            len(optimize_options["parameters"]),
            samples.n_sample,
        ),
        dtype=np.float32,
        order="F",
    )

    wrap_multiple_optimize(
        model.setup,
        model.mesh,
        model._input_data,
        model._parameters,
        model._output,
        wrap_options,
        samples.to_numpy(),
        samples_kind,
        samples_ind,
        cost,
        q,
        parameters,
    )

    # % Finalize parameters and samples for returns
    parameters = dict(
        zip(
            optimize_options["parameters"],
            np.transpose(parameters, (2, 0, 1, 3)),
        )
    )

    for sp in samples._problem["names"]:  # add uncalibrated parameters from samples to parameters
        if sp not in optimize_options["parameters"]:
            value = getattr(samples, sp)
            value = np.tile(value, (*model.mesh.flwdir.shape, 1))

            parameters.update({sp: value})

    samples_fnl = deepcopy(samples)  # make a deepcopy of samples (will be modified by setattr)

    for op in optimize_options["parameters"]:  # add calibrated paramters from parameters to samples
        if op not in samples._problem["names"]:
            if op in model.rr_parameters.keys:
                value = model.get_rr_parameters(op)[0, 0]

            elif op in model.rr_initial_states.keys:
                value = model.get_rr_initial_states(op)[0, 0]

            # % In case we have other kind of parameters. Should be unreachable.
            else:
                pass

            setattr(samples_fnl, op, value * np.ones(samples.n_sample))
            setattr(samples_fnl, "_dst_" + op, np.ones(samples.n_sample))

    return {
        "cost": cost,
        "q": q,
        "parameters": parameters,
        "_samples": samples_fnl,
        "_cost_options": cost_options,
    }


def _handle_bayesian_optimize_control_prior(model: Model, control_prior: dict, options: OptionsDT):
    wrap_parameters_to_control(model.setup, model.mesh, model._input_data, model._parameters, options)

    if control_prior is None:
        control_prior = {}

    elif isinstance(control_prior, dict):
        for key, value in control_prior.items():
            if key not in model._parameters.control.name:
                raise ValueError(
                    f"Unknown control name '{key}' in control_prior cost_options. "
                    f"Choices: {list(model._parameters.control.name)}"
                )
            else:
                if isinstance(value, (list, tuple, np.ndarray)):
                    if value[0] not in CONTROL_PRIOR_DISTRIBUTION:
                        raise ValueError(
                            f"Unknown distribution '{value[0]}' for key '{key}' in control_prior "
                            f"cost_options. Choices: {CONTROL_PRIOR_DISTRIBUTION}"
                        )
                    value[1] = np.array(value[1], dtype=np.float32)
                    if value[1].size != CONTROL_PRIOR_DISTRIBUTION_PARAMETERS[value[0]]:
                        raise ValueError(
                            f"Invalid number of parameter(s) ({value[1].size}) for distribution '{value[0]}' "
                            f"for key '{key}' in control_prior cost_options. "
                            f"Expected: ({CONTROL_PRIOR_DISTRIBUTION_PARAMETERS[value[0]]})"
                        )
                else:
                    raise ValueError(
                        f"control_prior cost_options value for key '{key}' must be of ListLike (List, "
                        f"Tuple, np.ndarray)"
                    )
            control_prior[key] = {"dist": value[0], "par": value[1]}
    else:
        raise TypeError("control_prior cost_options must be a dictionary")

    for key in model._parameters.control.name:
        control_prior.setdefault(key, {"dist": "FlatPrior", "par": np.empty(shape=0)})

    # % allocate control prior
    npar = np.array([p["par"].size for p in control_prior.values()], dtype=np.int32)
    options.cost.alloc_control_prior(model._parameters.control.n, npar)

    # % map control prior dict to derived type array
    for i, prior in enumerate(control_prior.values()):
        _map_dict_to_fortran_derived_type(prior, options.cost.control_prior[i])


@_smash_bayesian_optimize_doc_substitution
@_bayesian_optimize_doc_appender
def bayesian_optimize(
    model: Model,
    mapping: str = "uniform",
    optimizer: str | None = None,
    optimize_options: dict[str, Any] | None = None,
    cost_options: dict[str, Any] | None = None,
    common_options: dict[str, Any] | None = None,
    return_options: dict[str, Any] | None = None,
) -> Model | (Model, BayesianOptimize):
    wmodel = model.copy()

    ret_bayesian_optimize = wmodel.bayesian_optimize(
        mapping,
        optimizer,
        optimize_options,
        cost_options,
        common_options,
        return_options,
    )

    if ret_bayesian_optimize is None:
        return wmodel
    else:
        return wmodel, ret_bayesian_optimize


def _bayesian_optimize(
    model: Model,
    mapping: str,
    optimizer: str,
    optimize_options: dict,
    cost_options: dict,
    common_options: dict,
    return_options: dict,
) -> BayesianOptimize | None:
    if common_options["verbose"]:
        print("</> Bayesian Optimize")

    wrap_options = OptionsDT(
        model.setup,
        model.mesh,
        cost_options["njoc"],
        cost_options["njrc"],
    )

    wrap_returns = ReturnsDT(
        model.setup,
        model.mesh,
        return_options["nmts"],
        return_options["fkeys"],
    )

    # % Map optimize_options dict to derived type
    _map_dict_to_fortran_derived_type(optimize_options, wrap_options.optimize)

    # % Map cost_options dict to derived type
    # % Control prior handled after
    _map_dict_to_fortran_derived_type(cost_options, wrap_options.cost, skip=["control_prior"])

    # % Map common_options dict to derived type
    _map_dict_to_fortran_derived_type(common_options, wrap_options.comm)

    # % Map return_options dict to derived type
    _map_dict_to_fortran_derived_type(return_options, wrap_returns)

    # % Control prior check
    _handle_bayesian_optimize_control_prior(model, cost_options["control_prior"], wrap_options)

    wrap_optimize(
        model.setup,
        model.mesh,
        model._input_data,
        model._parameters,
        model._output,
        wrap_options,
        wrap_returns,
    )

    fret = {}
    pyret = {}

    # % Fortran returns
    for key in return_options["keys"]:
        try:
            value = getattr(wrap_returns, key)
        except Exception:
            continue
        if hasattr(value, "copy"):
            value = value.copy()
        fret[key] = value

    ret = {**fret, **pyret}
    if ret:
        # % Add time_step to the object
        if any(k in SIMULATION_RETURN_OPTIONS_TIME_STEP_KEYS for k in ret.keys()):
            ret["time_step"] = return_options["time_step"].copy()
        return BayesianOptimize(ret)<|MERGE_RESOLUTION|>--- conflicted
+++ resolved
@@ -652,11 +652,7 @@
         else:
             ind = np.argwhere(model.rr_initial_states.keys == name).item()
 
-<<<<<<< HEAD
-            model.rr_inital_states.values[..., ind] = y[..., i]
-=======
-            model.rr_initial_states.values[..., ind] = y_reshape
->>>>>>> 18c911e0
+            model.rr_initial_states.values[..., ind] = y[..., i]
 
     # % Forward run for updating final states
     wrap_forward_run(
