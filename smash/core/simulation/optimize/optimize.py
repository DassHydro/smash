from __future__ import annotations

from typing import TYPE_CHECKING

import numpy as np
from scipy.optimize import minimize as scipy_minimize

from smash._constant import (
    ADAPTIVE_OPTIMIZER,
    OPTIMIZER_CLASS,
    SIMULATION_RETURN_OPTIONS_TIME_STEP_KEYS,
    STRUCTURE_RR_INTERNAL_FLUXES,
)
from smash.core.model._build_model import _map_dict_to_fortran_derived_type
from smash.core.simulation._doc import (
    _bayesian_optimize_doc_appender,
    _optimize_doc_appender,
    _smash_bayesian_optimize_doc_substitution,
    _smash_optimize_doc_substitution,
)
from smash.core.simulation.optimize._tools import (
    _get_lcurve_wjreg_best,
    _get_parameters_b,
    _handle_bayesian_optimize_control_prior,
    _inf_norm,
    _net_to_parameters,
    _net_to_vect,
)

# Used inside eval statement
from smash.factory.net._optimizers import SGD, Adagrad, Adam, RMSprop  # noqa: F401
from smash.fcore._mw_forward import forward_run as wrap_forward_run
from smash.fcore._mwd_options import OptionsDT
from smash.fcore._mwd_parameters_manipulation import (
    parameters_to_control as wrap_parameters_to_control,
)
from smash.fcore._mwd_returns import ReturnsDT

if TYPE_CHECKING:
    from typing import Any

    from scipy.optimize import OptimizeResult as scipy_OptimizeResult

    from smash.core.model.model import Model
    from smash.factory.net.net import Net
    from smash.fcore._mwd_parameters import ParametersDT


__all__ = [
    "Optimize",
    "BayesianOptimize",
    "optimize",
    "bayesian_optimize",
]


class Optimize:
    """
    Represents optimize optional results.

    Attributes
    ----------
    time_step : `pandas.DatetimeIndex`
        A list of length *n* containing the returned time steps.

    rr_states : `FortranDerivedTypeArray`
        A list of length *n* of `RR_StatesDT <fcore._mwd_rr_states.RR_StatesDT>` for each **time_step**.

    q_domain : `numpy.ndarray`
        An array of shape *(nrow, ncol, n)* representing simulated discharges on the domain for each
        **time_step**.

    internal_fluxes : `dict[str, numpy.ndarray]`
        A dictionary where keys are the names of the internal fluxes and the values are array of
        shape *(nrow, ncol, n)* representing an internal flux on the domain for each **time_step**.

    control_vector : `numpy.ndarray`
        An array of shape *(k,)* representing the control vector solution of the optimization (it can be
        transformed).

    net : `Net <factory.Net>`
        The trained neural network.

    cost : `float`
        Cost value.

    projg : `numpy.ndarray`
        Projected gradient value (infinity norm of the Jacobian matrix).

    jobs : `float`
        Cost observation component value.

    jreg : `float`
        Cost regularization component value.

    lcurve_wjreg : `dict[str, Any]`
        A dictionary containing the wjreg lcurve data. The elements are:

        wjreg_opt : `float`
            The optimal wjreg value.

        distance : `numpy.ndarray`
            An array of shape *(6,)* representing the L-Curve distance for each optimization cycle
            (the maximum distance corresponds to the optimal wjreg).

        cost : `numpy.ndarray`
            An array of shape *(6,)* representing the cost values for each optimization cycle.

        jobs : `numpy.ndarray`
            An array of shape *(6,)* representing the jobs values for each optimization cycle.

        jreg : `numpy.ndarray`
            An array of shape *(6,)* representing the jreg values for each optimization cycle.

        wjreg : `numpy.ndarray`
            An array of shape *(6,)* representing the wjreg values for each optimization cycle.

    Notes
    -----
    The object's available attributes depend on what is requested by the user during a call to
    `optimize` in **return_options**.

    See Also
    --------
    smash.optimize : Model assimilation using numerical optimization algorithms.
    """

    def __init__(self, data: dict[str, Any] | None = None):
        if data is None:
            data = {}

        self.__dict__.update(data)

    def __repr__(self):
        dct = self.__dict__

        if dct.keys():
            m = max(map(len, list(dct.keys()))) + 1
            return "\n".join(
                [k.rjust(m) + ": " + repr(type(v)) for k, v in sorted(dct.items()) if not k.startswith("_")]
            )
        else:
            return self.__class__.__name__ + "()"


class BayesianOptimize:
    """
    Represents bayesian optimize optional results.

    Attributes
    ----------
    time_step : `pandas.DatetimeIndex`
        A list of length *n* containing the returned time steps.

    rr_states : `FortranDerivedTypeArray`
        A list of length *n* of `RR_StatesDT <fcore._mwd_rr_states.RR_StatesDT>` for each **time_step**.

    q_domain : `numpy.ndarray`
        An array of shape *(nrow, ncol, n)* representing simulated discharges on the domain for each
        **time_step**.

    internal_fluxes : `dict[str, numpy.ndarray]`
        A dictionary where keys are the names of the internal fluxes and the values are array of
        shape *(nrow, ncol, n)* representing an internal flux on the domain for each **time_step**.

    control_vector : `numpy.ndarray`
        An array of shape *(k,)* representing the control vector solution of the optimization (it can be
        transformed).

    cost : `float`
        Cost value.

    projg : `numpy.ndarray`
        Projected gradient value (infinity norm of the Jacobian matrix).

    log_lkh : `float`
        Log likelihood component value.

    log_prior : `float`
        Log prior component value.

    log_h : `float`
        Log h component value.

    serr_mu : `numpy.ndarray`
        An array of shape *(ng, ntime_step)* representing the mean of structural errors for each gauge and
        each **time_step**.

    serr_sigma : `numpy.ndarray`
        An array of shape *(ng, ntime_step)* representing the standard deviation of structural errors for
        each gauge and each **time_step**.

    Notes
    -----
    The object's available attributes depend on what is requested by the user during a call to
    `bayesian_optimize` in **return_options**.

    See Also
    --------
    smash.bayesian_optimize : Model bayesian assimilation using numerical optimization algorithms.
    """

    def __init__(self, data: dict[str, Any] | None = None):
        if data is None:
            data = {}

        self.__dict__.update(data)

    def __repr__(self):
        dct = self.__dict__

        if dct.keys():
            m = max(map(len, list(dct.keys()))) + 1
            return "\n".join(
                [k.rjust(m) + ": " + repr(type(v)) for k, v in sorted(dct.items()) if not k.startswith("_")]
            )
        else:
            return self.__class__.__name__ + "()"


class _ScipyOptimizeCallback:
    # % Private callback class for external optimizer i.e. L-BFGS-B from scipy
    def __init__(self, callback: callable | None, verbose: bool):
        self.verbose = verbose

        self.iterations = 0

        self.nfg = 1
        self.count_nfg = 0

        self.cost = None

        self.projg = None

        self.callback = callback

    def intermediate(self, intermediate_result: scipy_OptimizeResult):
        # % intermediate_result is required by callback function in scipy
        if self.verbose:
            print(
                f"{' '*4}At iterate {self.iterations:>5}    nfg = {self.nfg:>5}    "
                f"J = {self.cost:>.5e}    |proj g| = {self.projg:>.5e}"
            )

        self.iterations += 1

        self.nfg = self.count_nfg

        self.cost = intermediate_result.fun

        self.projg = self.projg_bak

        if self.callback is not None:
            self.callback(
                iopt=Optimize(
                    {
                        "control_vector": intermediate_result.x.copy(),
                        "cost": intermediate_result.fun,
                        "projg": self.projg,
                    }
                )
            )

    def terminate(self, final_result: scipy_OptimizeResult):
        if self.verbose:
            print(
                f"{' '*4}At iterate {self.iterations:>5}    nfg = {self.nfg:>5}    "
                f"J = {self.cost:>.5e}    |proj g| = {self.projg:>.5e}"
            )
            print(f"{' '*4}{final_result.message}")


def _optimize_fast_wjreg(
    model: Model, options: OptionsDT, returns: ReturnsDT, optimize_options: dict, return_options: dict
) -> float:
    if options.comm.verbose:
        print(f"{' '*4}FAST WJREG CYCLE 1")

    # % Activate returns flags
    for flag in ["cost", "jobs", "jreg"]:
        setattr(returns, flag + "_flag", True)

    wrap_forward_run(
        model.setup,
        model.mesh,
        model._input_data,
        model._parameters,
        model._output,
        options,
        returns,
    )
    jobs0 = returns.jobs

    # Avoid to make a complete copy of model
    wparameters = model._parameters.copy()
    _apply_optimizer(model, wparameters, options, returns, optimize_options, return_options, callback=None)

    jobs = returns.jobs
    jreg = returns.jreg

    wjreg = (jobs0 - jobs) / jreg

    return wjreg


def _optimize_lcurve_wjreg(
    model: Model, options: OptionsDT, returns: ReturnsDT, optimize_options: dict, return_options: dict
) -> tuple[float, dict]:
    if options.comm.verbose:
        print(f"{' '*4}L-CURVE WJREG CYCLE 1")

    # % Activate returns flags
    for flag in ["cost", "jobs", "jreg"]:
        setattr(returns, flag + "_flag", True)

    wrap_forward_run(
        model.setup,
        model.mesh,
        model._input_data,
        model._parameters,
        model._output,
        options,
        returns,
    )
    jobs_max = returns.jobs

    # % Avoid to make a complete copy of model
    wparameters = model._parameters.copy()
    _apply_optimizer(model, wparameters, options, returns, optimize_options, return_options, callback=None)

    cost = returns.cost
    jobs_min = returns.jobs
    jreg_min = 0.0
    jreg_max = returns.jreg

    if (jobs_min / jobs_max) < 0.95 and (jreg_max - jreg_min) > 0.0:
        wjreg_fast = (jobs_max - jobs_min) / jreg_max
        log10_wjreg_fast = np.log10(wjreg_fast)
        wjreg_range = np.array(10 ** np.arange(log10_wjreg_fast - 0.66, log10_wjreg_fast + 0.67, 0.33))
    else:
        wjreg_range = np.empty(shape=0)

    nwjr = wjreg_range.size
    cost_arr = np.zeros(shape=nwjr + 1)
    cost_arr[0] = cost
    jobs_arr = np.zeros(shape=nwjr + 1)
    jobs_arr[0] = jobs_min
    jreg_arr = np.zeros(shape=nwjr + 1)
    jreg_arr[0] = jreg_max
    wjreg_arr = np.insert(wjreg_range, 0, 0.0)

    for i, wj in enumerate(wjreg_range):
        options.cost.wjreg = wj

        if options.comm.verbose:
            print(f"{' '*4}L-CURVE WJREG CYCLE {i + 2}")

        wparameters = model._parameters.copy()
        _apply_optimizer(
            model, wparameters, options, returns, optimize_options, return_options, callback=None
        )

        cost_arr[i + 1] = returns.cost
        jobs_arr[i + 1] = returns.jobs
        jreg_arr[i + 1] = returns.jreg

    distance, wjreg = _get_lcurve_wjreg_best(cost_arr, jobs_arr, jreg_arr, wjreg_arr)

    lcurve = {
        "wjreg_opt": wjreg,
        "distance": distance,
        "cost": cost_arr,
        "jobs": jobs_arr,
        "jreg": jreg_arr,
        "wjreg": wjreg_arr,
    }

    return wjreg, lcurve


@_smash_optimize_doc_substitution
@_optimize_doc_appender
def optimize(
    model: Model,
    mapping: str = "uniform",
    optimizer: str | None = None,
    optimize_options: dict[str, Any] | None = None,
    cost_options: dict[str, Any] | None = None,
    common_options: dict[str, Any] | None = None,
    return_options: dict[str, Any] | None = None,
<<<<<<< HEAD
    callback: callable | None = None,
) -> Model | (Model, Optimize):
=======
) -> Model | tuple[Model, Optimize]:
>>>>>>> c8e39102
    wmodel = model.copy()

    ret_optimize = wmodel.optimize(
        mapping,
        optimizer,
        optimize_options,
        cost_options,
        common_options,
        return_options,
        callback,
    )

    if ret_optimize is None:
        return wmodel
    else:
        return (wmodel, ret_optimize)


def _optimize(
    model: Model,
    mapping: str,
    optimizer: str,
    optimize_options: dict,
    cost_options: dict,
    common_options: dict,
    return_options: dict,
    callback: callable | None,
) -> Optimize | None:
    if common_options["verbose"]:
        print("</> Optimize")

    wrap_options = OptionsDT(
        model.setup,
        model.mesh,
        cost_options["njoc"],
        cost_options["njrc"],
    )

    wrap_returns = ReturnsDT(
        model.setup,
        model.mesh,
        return_options["nmts"],
        return_options["fkeys"],
    )

    # % Map optimize_options dict to derived type
    _map_dict_to_fortran_derived_type(optimize_options, wrap_options.optimize)

    # % Map cost_options dict to derived type
    _map_dict_to_fortran_derived_type(cost_options, wrap_options.cost)

    # % Map common_options dict to derived type
    _map_dict_to_fortran_derived_type(common_options, wrap_options.comm)

    # % Map return_options dict to derived type
    _map_dict_to_fortran_derived_type(return_options, wrap_returns)

    auto_wjreg = cost_options.get("auto_wjreg", None)

    if auto_wjreg == "fast":
        wrap_options.cost.wjreg = _optimize_fast_wjreg(
            model, wrap_options, wrap_returns, optimize_options, return_options
        )
        if wrap_options.comm.verbose:
            print(f"{' '*4}FAST WJREG LAST CYCLE. wjreg: {'{:.5e}'.format(wrap_options.cost.wjreg)}")
    elif auto_wjreg == "lcurve":
        wrap_options.cost.wjreg, lcurve_wjreg = _optimize_lcurve_wjreg(
            model, wrap_options, wrap_returns, optimize_options, return_options
        )
        if wrap_options.comm.verbose:
            print(f"{' '*4}L-CURVE WJREG LAST CYCLE. wjreg: {'{:.5e}'.format(wrap_options.cost.wjreg)}")
    else:
        pass

    pyret = _apply_optimizer(
        model, model._parameters, wrap_options, wrap_returns, optimize_options, return_options, callback
    )

    fret = {}

    # % Fortran returns
    for key in return_options["keys"]:
        try:
            value = getattr(wrap_returns, key)
        except Exception:
            continue
        if hasattr(value, "copy"):
            value = value.copy()
        fret[key] = value

    # % L-curve wjreg return
    if auto_wjreg == "lcurve" and "lcurve_wjreg" in return_options["keys"]:
        pyret["lcurve_wjreg"] = lcurve_wjreg

    ret = {**fret, **pyret}

    if ret:
        if "internal_fluxes" in ret:
            ret["internal_fluxes"] = {
                key: ret["internal_fluxes"][..., i]
                for i, key in enumerate(STRUCTURE_RR_INTERNAL_FLUXES[model.setup.structure])
            }

        # % Add time_step to the object
        if any(k in SIMULATION_RETURN_OPTIONS_TIME_STEP_KEYS for k in ret):
            ret["time_step"] = return_options["time_step"].copy()
        return Optimize(ret)


@_smash_bayesian_optimize_doc_substitution
@_bayesian_optimize_doc_appender
def bayesian_optimize(
    model: Model,
    mapping: str = "uniform",
    optimizer: str | None = None,
    optimize_options: dict[str, Any] | None = None,
    cost_options: dict[str, Any] | None = None,
    common_options: dict[str, Any] | None = None,
    return_options: dict[str, Any] | None = None,
<<<<<<< HEAD
    callback: callable | None = None,
) -> Model | (Model, BayesianOptimize):
=======
) -> Model | tuple[Model, BayesianOptimize]:
>>>>>>> c8e39102
    wmodel = model.copy()

    ret_bayesian_optimize = wmodel.bayesian_optimize(
        mapping,
        optimizer,
        optimize_options,
        cost_options,
        common_options,
        return_options,
        callback,
    )

    if ret_bayesian_optimize is None:
        return wmodel
    else:
        return (wmodel, ret_bayesian_optimize)


def _bayesian_optimize(
    model: Model,
    mapping: str,
    optimizer: str,
    optimize_options: dict,
    cost_options: dict,
    common_options: dict,
    return_options: dict,
    callback: callable | None,
) -> BayesianOptimize | None:
    if common_options["verbose"]:
        print("</> Bayesian Optimize")

    wrap_options = OptionsDT(
        model.setup,
        model.mesh,
        cost_options["njoc"],
        cost_options["njrc"],
    )

    wrap_returns = ReturnsDT(
        model.setup,
        model.mesh,
        return_options["nmts"],
        return_options["fkeys"],
    )

    # % Map optimize_options dict to derived type
    _map_dict_to_fortran_derived_type(optimize_options, wrap_options.optimize)

    # % Map cost_options dict to derived type
    # % Control prior handled after
    _map_dict_to_fortran_derived_type(cost_options, wrap_options.cost, skip=["control_prior"])

    # % Map common_options dict to derived type
    _map_dict_to_fortran_derived_type(common_options, wrap_options.comm)

    # % Map return_options dict to derived type
    _map_dict_to_fortran_derived_type(return_options, wrap_returns)

    # % Control prior check
    _handle_bayesian_optimize_control_prior(model, cost_options["control_prior"], wrap_options)

    pyret = _apply_optimizer(
        model, model._parameters, wrap_options, wrap_returns, optimize_options, return_options, callback
    )

    # % Fortran returns
    fret = {}
    for key in return_options["keys"]:
        try:
            value = getattr(wrap_returns, key)
        except Exception:
            continue
        if hasattr(value, "copy"):
            value = value.copy()
        fret[key] = value

    ret = {**fret, **pyret}

    if ret:
        if "internal_fluxes" in ret:
            ret["internal_fluxes"] = {
                key: ret["internal_fluxes"][..., i]
                for i, key in enumerate(STRUCTURE_RR_INTERNAL_FLUXES[model.setup.structure])
            }
        # % Add time_step to the object
        if any(k in SIMULATION_RETURN_OPTIONS_TIME_STEP_KEYS for k in ret):
            ret["time_step"] = return_options["time_step"].copy()
        return BayesianOptimize(ret)


def _apply_optimizer(
    model: Model,
    parameters: ParametersDT,
    wrap_options: OptionsDT,
    wrap_returns: ReturnsDT,
    optimize_options: dict,
    return_options: dict,
    callback: callable | None,
) -> dict:
    if wrap_options.optimize.optimizer == "sbs":
        ret = _sbs_optimize(model, parameters, wrap_options, wrap_returns, return_options, callback)

    elif wrap_options.optimize.optimizer == "lbfgsb":
        ret = _lbfgsb_optimize(model, parameters, wrap_options, wrap_returns, return_options, callback)

    elif wrap_options.optimize.optimizer in ADAPTIVE_OPTIMIZER:
<<<<<<< HEAD
        if "net" in optimize_options.keys():
            ret = _reg_ann_adaptive_optimize(
                model, parameters, wrap_options, wrap_returns, optimize_options, return_options, callback
=======
        if "net" in optimize_options:
            ret = _ann_adaptive_optimize(
                model, parameters, wrap_options, wrap_returns, optimize_options, return_options
>>>>>>> c8e39102
            )

        else:
            ret = _adaptive_optimize(
                model, parameters, wrap_options, wrap_returns, optimize_options, return_options, callback
            )

    # % Manually deallocate control
    parameters.control.dealloc()

    return ret


def _adaptive_optimize(
    model: Model,
    parameters: ParametersDT,
    wrap_options: OptionsDT,
    wrap_returns: ReturnsDT,
    optimize_options: dict,
    return_options: dict,
    callback: callable | None,
) -> dict:
    ind = ADAPTIVE_OPTIMIZER.index(wrap_options.optimize.optimizer)
    func = eval(OPTIMIZER_CLASS[ind])

    adap_opt = func(learning_rate=optimize_options["learning_rate"])

    maxiter = optimize_options["termination_crit"]["maxiter"]
    early_stopping = optimize_options["termination_crit"]["early_stopping"]

    wrap_parameters_to_control(
        model.setup,
        model.mesh,
        model._input_data,
        parameters,
        wrap_options,
    )

    x = parameters.control.x.copy()

    l_control = parameters.control.l.copy()
    u_control = parameters.control.u.copy()

    has_lower_bound = np.isin(parameters.control.nbd, [1, 2])
    has_upper_bound = np.isin(parameters.control.nbd, [2, 3])

    # % First evaluation
    parameters_b = _get_parameters_b(model, parameters, wrap_options, wrap_returns)
    grad = parameters_b.control.x.copy()
    projg = _inf_norm(grad)

    opt_info = {"cost": np.inf}  # only used for early_stopping

    if wrap_options.comm.verbose:
        print(
            f"{' '*4}At iterate {0:>5}    nfg = {1:>5}    "
            f"J = {model._output.cost:>.5e}    |proj g| = {projg:>.5e}"
        )

    for ite in range(1, maxiter + 1):
        # % Gradient-based parameter update
        x = adap_opt.update(x, grad)

        # % Check bounds condition
        x = np.where(has_lower_bound, np.maximum(x, l_control), x)
        x = np.where(has_upper_bound, np.minimum(x, u_control), x)

        # % Set control values and run adjoint model to get new gradients
        setattr(parameters.control, "x", x)

        parameters_b = _get_parameters_b(model, parameters, wrap_options, wrap_returns)
        grad = parameters_b.control.x.copy()

        projg = _inf_norm(grad)

        # % Stop if early stopping is set and met
        if early_stopping:
            if model._output.cost < opt_info["cost"] or ite == 1:
                opt_info["ite"] = ite
                opt_info["control"] = np.copy(x)
                opt_info["cost"] = model._output.cost
                opt_info["projg"] = projg

            elif (
                ite - opt_info["ite"] > early_stopping
            ):  # stop training if the loss values do not decrease through early_stopping consecutive
                # iterations
                if wrap_options.comm.verbose:
                    print(
                        f"{' '*4}EARLY STOPPING: NO IMPROVEMENT for {early_stopping} CONSECUTIVE "
                        f"ITERATIONS"
                    )
                break

        if callback is not None:
            callback(
                iopt=Optimize({"control_vector": np.copy(x), "cost": model._output.cost, "projg": projg})
            )

        if wrap_options.comm.verbose:
            print(
                f"{' '*4}At iterate {ite:>5}    nfg = {ite+1:>5}    "
                f"J = {model._output.cost:>.5e}    |proj g| = {projg:>.5e}"
            )

            if ite == maxiter:
                print(f"{' '*4}STOP: TOTAL NO. of ITERATIONS REACHED LIMIT")

    if early_stopping:
        if opt_info["ite"] < maxiter:
            if wrap_options.comm.verbose:
                print(
                    f"{' '*4}Reverting to iteration {opt_info['ite']} with "
                    f"J = {opt_info['cost']:.5e} due to early stopping"
                )

            x = opt_info["control"]
            projg = opt_info["projg"]

    # % Apply final control and forward run for updating final states
    setattr(parameters.control, "x", x)

    wrap_forward_run(
        model.setup,
        model.mesh,
        model._input_data,
        parameters,
        model._output,
        wrap_options,
        wrap_returns,
    )

    ret = {}

    if "control_vector" in return_options["keys"]:
        ret["control_vector"] = x

    if "projg" in return_options["keys"]:
        ret["projg"] = projg

    if "serr_mu" in return_options["keys"]:
        ret["serr_mu"] = model.get_serr_mu().copy()

    if "serr_sigma" in return_options["keys"]:
        ret["serr_sigma"] = model.get_serr_sigma().copy()

    return ret


def _ann_adaptive_optimize(
    model: Model,
    parameters: ParametersDT,
    wrap_options: OptionsDT,
    wrap_returns: ReturnsDT,
    optimize_options: dict,
    return_options: dict,
    callback: callable | None,
) -> Net:
    # % Preprocessing input descriptors and normalization
    l_desc = model._input_data.physio_data.l_descriptor
    u_desc = model._input_data.physio_data.u_descriptor

    desc = model._input_data.physio_data.descriptor.copy()
    desc = (desc - l_desc) / (u_desc - l_desc)  # normalize input descriptors

    # % Train regionalization network
    net = optimize_options["net"]

    if net.layers[0].layer_name() == "Dense":
        desc = desc.reshape(-1, desc.shape[-1])

    istop = net._fit_d2p(
        desc,
        model,
        parameters,
        wrap_options,
        wrap_returns,
        wrap_options.optimize.optimizer,
        optimize_options["parameters"],
        optimize_options["learning_rate"],
        optimize_options["random_state"],
        optimize_options["termination_crit"]["maxiter"],
        optimize_options["termination_crit"]["early_stopping"],
        wrap_options.comm.verbose,
        callback,
    )

    # % Revert model parameters if early stopped (nn_parameters have been reverted inside net._fit_d2p)
    if istop:
        _net_to_parameters(net, desc, optimize_options["parameters"], parameters)

    # % Reset control with ann mapping (do not apply to rr_parameters and rr_initial_states)
    wrap_parameters_to_control(
        model.setup,
        model.mesh,
        model._input_data,
        parameters,
        wrap_options,
    )

    # % Forward run for updating final states
    wrap_forward_run(
        model.setup,
        model.mesh,
        model._input_data,
        parameters,
        model._output,
        wrap_options,
        wrap_returns,
    )

    ret = {}

    if "net" in return_options["keys"]:
        ret["net"] = net

    if "control_vector" in return_options["keys"]:
        ret["control_vector"] = np.append(parameters.control.x, _net_to_vect(net))

    if "projg" in return_options["keys"]:
        ret["projg"] = net.history["proj_grad"][istop - 1]

    return ret


def _lbfgsb_optimize(
    model: Model,
    parameters: ParametersDT,
    wrap_options: OptionsDT,
    wrap_returns: ReturnsDT,
    return_options: dict,
    callback: callable | None,
) -> dict:
    wrap_parameters_to_control(
        model.setup,
        model.mesh,
        model._input_data,
        parameters,
        wrap_options,
    )

    x0 = parameters.control.x.copy()

    # % Set None values for unbounded/semi-unbounded controls to pass to scipy l-bfgs-b
    # which requires None to identify unbounded values
    l_control = np.where(np.isin(parameters.control.nbd, [0, 3]), None, parameters.control.l)
    u_control = np.where(np.isin(parameters.control.nbd, [0, 1]), None, parameters.control.u)

    scipy_callback = _ScipyOptimizeCallback(callback, wrap_options.comm.verbose)

    res_optimize = scipy_minimize(
        _gradient_based_optimize_problem,
        x0,
        args=(model, parameters, wrap_options, wrap_returns, scipy_callback),
        method="l-bfgs-b",
        jac=True,
        bounds=tuple(zip(l_control, u_control)),
        callback=scipy_callback.intermediate,
        options={
            "maxiter": wrap_options.optimize.maxiter,
            "ftol": 2.22e-16 * wrap_options.optimize.factr,
            "gtol": wrap_options.optimize.pgtol,
            "iprint": -1,  # TODO: change this with logger for multiple display levels
        },
    )

    scipy_callback.terminate(res_optimize)

    # % Apply final control and forward run for updating final states
    setattr(parameters.control, "x", res_optimize["x"])

    wrap_forward_run(
        model.setup,
        model.mesh,
        model._input_data,
        parameters,
        model._output,
        wrap_options,
        wrap_returns,
    )

    ret = {}

    if "control_vector" in return_options["keys"]:
        ret["control_vector"] = res_optimize["x"]

    if "projg" in return_options["keys"]:
        ret["projg"] = scipy_callback.projg

    if "serr_mu" in return_options["keys"]:
        ret["serr_mu"] = model.get_serr_mu().copy()

    if "serr_sigma" in return_options["keys"]:
        ret["serr_sigma"] = model.get_serr_sigma().copy()

    return ret


def _sbs_optimize(
    model: Model,
    parameters: ParametersDT,
    wrap_options: OptionsDT,
    wrap_returns: ReturnsDT,
    return_options: dict,
    callback: callable | None,
) -> dict:
    wrap_parameters_to_control(
        model.setup,
        model.mesh,
        model._input_data,
        parameters,
        wrap_options,
    )

    n = parameters.control.n

    sdx = np.zeros(n)

    y_wa = parameters.control.x.copy()
    z_wa = np.copy(y_wa)

    # % Set np.inf values for unbounded/semi-unbounded controls
    l_wa = np.where(np.isin(parameters.control.nbd, [0, 3]), -np.inf, parameters.control.l)
    u_wa = np.where(np.isin(parameters.control.nbd, [0, 1]), np.inf, parameters.control.u)

    wrap_forward_run(
        model.setup,
        model.mesh,
        model._input_data,
        parameters,
        model._output,
        wrap_options,
        wrap_returns,
    )

    gx = model._output.cost
    ga = gx
    clg = 0.7 ** (1 / n)
    ddx = 0.64
    dxn = ddx
    ia = iaa = iam = -1
    jfa = jfaa = 0
    nfg = 1

    ret = {}

    message = "STOP: TOTAL NO. of ITERATIONS REACHED LIMIT"

    if wrap_options.comm.verbose:
        print(f"{' '*4}At iterate {0:>5}    nfg = {nfg:>5}    J = {gx:>.5e}    ddx = {ddx:>4.2f}")

    for iter in range(1, wrap_options.optimize.maxiter * n + 1):
        dxn = min(dxn, ddx)
        if ddx > 2:
            ddx = dxn

        for i in range(n):
            x_wa = np.copy(y_wa)

            for j in range(1, 3):
                jf = 2 * j - 3
                if i == iaa and jf == -jfaa:
                    continue
                if y_wa[i] <= l_wa[i] and jf < 0:
                    continue
                if y_wa[i] >= u_wa[i] and jf > 0:
                    continue

                x_wa[i] = y_wa[i] + jf * ddx
                x_wa[i] = max(min(x_wa[i], u_wa[i]), l_wa[i])

                parameters.control.x = x_wa

                wrap_forward_run(
                    model.setup,
                    model.mesh,
                    model._input_data,
                    parameters,
                    model._output,
                    wrap_options,
                    wrap_returns,
                )
                nfg += 1

                if model._output.cost < gx:
                    z_wa = np.copy(x_wa)
                    gx = model._output.cost
                    ia = i
                    jfa = jf

        iaa = ia
        jfaa = jfa

        if ia > -1:
            y_wa = np.copy(z_wa)

            sdx *= clg
            sdx[ia] = (1.0 - clg) * jfa * ddx + clg * sdx[ia]

            iam += 1

            if iam + 1 > 2 * n:
                ddx *= 2
                iam = 0

            if gx < ga - 2:
                ga = gx
        else:
            ddx /= 2
            iam = -1

        if iter > 4 * n:
            for i in range(n):
                x_wa[i] = y_wa[i] + sdx[i]
                x_wa[i] = max(min(x_wa[i], u_wa[i]), l_wa[i])

            parameters.control.x = x_wa

            wrap_forward_run(
                model.setup,
                model.mesh,
                model._input_data,
                parameters,
                model._output,
                wrap_options,
                wrap_returns,
            )
            nfg += 1

            if model._output.cost < gx:
                gx = model._output.cost
                jfaa = 0
                y_wa = np.copy(x_wa)
                z_wa = np.copy(x_wa)

                if gx < ga - 2:
                    ga = gx

        ia = -1

        converged = ddx < 0.01

        if (iter % n == 0) or converged:
            if callback is not None:
                callback(iopt=Optimize({"control_vector": np.copy(z_wa), "cost": gx}))

            if wrap_options.comm.verbose:
                iteration = iter // n + (iter % n > 0)
                print(
                    f"{' '*4}At iterate {iteration:>5}    nfg = {nfg:>5}    J = {gx:>.5e}    "
                    f"ddx = {ddx:>4.2f}"
                )

        if converged:
            message = "CONVERGENCE: DDX < 0.01"
            break

    parameters.control.x = z_wa

    wrap_forward_run(
        model.setup,
        model.mesh,
        model._input_data,
        parameters,
        model._output,
        wrap_options,
        wrap_returns,
    )

    if "control_vector" in return_options["keys"]:
        ret["control_vector"] = z_wa

    if "serr_mu" in return_options["keys"]:
        ret["serr_mu"] = model.get_serr_mu().copy()

    if "serr_sigma" in return_options["keys"]:
        ret["serr_sigma"] = model.get_serr_sigma().copy()

    if wrap_options.comm.verbose:
        print(f"{' '*4}{message}")

    return ret


def _gradient_based_optimize_problem(
    x: np.ndarray,
    model: Model,
    parameters: ParametersDT,
    wrap_options: OptionsDT,
    wrap_returns: ReturnsDT,
    scipy_callback: _ScipyOptimizeCallback,
) -> tuple[float, np.ndarray]:
    # % Set control values
    setattr(parameters.control, "x", x)

    # % Get gradient J wrt control vector
    parameters_b = _get_parameters_b(model, parameters, wrap_options, wrap_returns)
    grad = parameters_b.control.x.copy()

    # % Callback
    scipy_callback.count_nfg += 1

    if scipy_callback.cost is None:
        scipy_callback.cost = model._output.cost

    if scipy_callback.projg is None:
        scipy_callback.projg = _inf_norm(grad)

    else:
        scipy_callback.projg_bak = _inf_norm(grad)

    return (model._output.cost, grad)<|MERGE_RESOLUTION|>--- conflicted
+++ resolved
@@ -388,12 +388,8 @@
     cost_options: dict[str, Any] | None = None,
     common_options: dict[str, Any] | None = None,
     return_options: dict[str, Any] | None = None,
-<<<<<<< HEAD
     callback: callable | None = None,
-) -> Model | (Model, Optimize):
-=======
 ) -> Model | tuple[Model, Optimize]:
->>>>>>> c8e39102
     wmodel = model.copy()
 
     ret_optimize = wmodel.optimize(
@@ -513,12 +509,8 @@
     cost_options: dict[str, Any] | None = None,
     common_options: dict[str, Any] | None = None,
     return_options: dict[str, Any] | None = None,
-<<<<<<< HEAD
     callback: callable | None = None,
-) -> Model | (Model, BayesianOptimize):
-=======
 ) -> Model | tuple[Model, BayesianOptimize]:
->>>>>>> c8e39102
     wmodel = model.copy()
 
     ret_bayesian_optimize = wmodel.bayesian_optimize(
@@ -625,15 +617,9 @@
         ret = _lbfgsb_optimize(model, parameters, wrap_options, wrap_returns, return_options, callback)
 
     elif wrap_options.optimize.optimizer in ADAPTIVE_OPTIMIZER:
-<<<<<<< HEAD
-        if "net" in optimize_options.keys():
-            ret = _reg_ann_adaptive_optimize(
-                model, parameters, wrap_options, wrap_returns, optimize_options, return_options, callback
-=======
         if "net" in optimize_options:
             ret = _ann_adaptive_optimize(
-                model, parameters, wrap_options, wrap_returns, optimize_options, return_options
->>>>>>> c8e39102
+                model, parameters, wrap_options, wrap_returns, optimize_options, return_options, callback
             )
 
         else:
