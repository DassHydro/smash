--- conflicted
+++ resolved
@@ -40,14 +40,9 @@
     optimizer = _standardize_simulation_optimizer(mapping, optimizer)
 
     if setup.n_layers > 0 and optimizer == "sbs":
-<<<<<<< HEAD
-        raise ValueError(
-            f"The SBS optimizer is not suitable for the {setup.hydrological_module} module. "
-            f"Choices: {GRADIENT_BASED_OPTIMIZER}"
-=======
         warnings.warn(
-            f"The SBS optimizer may not be suitable for the {setup.hydrological_module} module", stacklevel=2
->>>>>>> 217f05da
+            f"The SBS optimizer may not be suitable for the {setup.hydrological_module} module. "
+            f"Other optimizers would be more suitable: {GRADIENT_BASED_OPTIMIZER}", stacklevel=2
         )
 
     return optimizer
