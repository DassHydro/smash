--- conflicted
+++ resolved
@@ -1372,8 +1372,6 @@
         - ``<key>-<code>``: Structural error parameter where ``<key>`` is the name of any structural error mu
           or sigma parameters and ``<code>``, the corresponding gauge (``'sg0-V3524010'``, ``'sg1-V3524010'``,
           etc).
-<<<<<<< HEAD
-=======
         - ``<key>-<row>-<col>``: Weights and biases of the parameterization neural network where ``<key>``
           indicates the layer and type of parameter (e.g., ``'weight_1'`` for the first layer weights,
           ``'bias_2'`` for the second layer biases), and ``<row>``, ``<col>`` represent the corresponding
@@ -1387,7 +1385,6 @@
 
     - u_bkg : `numpy.ndarray`
         An array of shape *(n,)* containing the background upper bounds of the control vector.
->>>>>>> 41335806
 
 Examples
 --------
