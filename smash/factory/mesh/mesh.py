from __future__ import annotations

import warnings
from typing import TYPE_CHECKING

import numpy as np
import rasterio
import rasterio.features

from smash.factory.mesh._libmesh import mw_mesh
from smash.factory.mesh._standardize import (
    _standardize_detect_sink_args,
    _standardize_generate_hy1d_mesh_args,
    _standardize_generate_mesh_args,
    _standardize_generate_rr_mesh_args,
)
from smash.factory.mesh._tools import (
    _get_array,
    _get_catchment_slice_window,
    _get_cross_sections_and_segments,
    _get_crs,
    _get_river_line,
    _get_transform,
    _trim_mask_2d,
    _xy_to_rowcol,
)

if TYPE_CHECKING:
    from typing import Any

    import geopandas as gpd

    from smash.util._typing import AlphaNumeric, FilePath, ListLike, Numeric

__all__ = ["detect_sink", "generate_mesh"]


def detect_sink(flwdir_path: FilePath, output_path: FilePath | None = None) -> np.ndarray:
    """
    Detect the sink cells in a flow direction file.

    Sinks in flow direction lead to numerical issues in the routing scheme and should be removed before
    generating the mesh.

    Parameters
    ----------
    flwdir_path : `str`
        Path to the flow directions file. The flow direction convention is the following:

        .. image:: ../../../_static/flwdir_convention.png
            :width: 100
            :align: center

    output_path : `str` or None, default None
        Path to the output file. If given, a raster file, in ``tif`` format, is written representing the sink
        cells.

    Returns
    -------
    sink : `numpy.ndarray`
        An array of shape *(nrow, ncol)*  containing a mask of sink cells.

        - ``0``: non-sink cell
        - ``1``: sink cell

    See Also
    --------
    smash.factory.generate_mesh : Automatic mesh generation.

    Examples
    --------
    >>> from smash.factory import load_dataset, detect_sink

    Retrieve a path to a flow direction file. A pre-processed file is available in the `smash` package (the
    path is updated for each user).

    >>> flwdir = load_dataset("flwdir")
    flwdir

    Detect the sink cells in the flow direction file.

    >>> sink = detect_sink(flwdir)
    >>> sink
    array([[0, 0, 0, ..., 0, 0, 0],
           [0, 0, 0, ..., 0, 0, 0],
           [0, 0, 0, ..., 0, 0, 0],
           ...,
           [0, 0, 0, ..., 0, 0, 0],
           [0, 0, 0, ..., 0, 0, 0],
           [0, 0, 0, ..., 0, 0, 0]], dtype=int32)

    ``sink`` is a mask of sink cells. The value ``1`` represents a sink cell and ``0`` a non-sink cell. The
    given flow direction file in the example does not contain any sink cell. ``sink`` is therefore a matrix
    of zeros.

    >>> np.all(sink == 0)
    np.True_

    In this example, we are going to add a false sink (2 cells) to show how they can be identified.

    >>> sink[10, 10:12] = 1
    >>> np.all(sink == 0), np.count_nonzero(sink == 1)
    (np.False_, 2)

    We can retrieve the indices of the sink cells.

    >>> idx = np.argwhere(sink == 1)
    array([[10, 10],
           [10, 11]])

    The flow direction file can be modified to remove sink cells.

    >>> with rasterio.open(flwdir) as ds_in:
    ...     flwdir_data = ds_in.read(1)
    ...     flwdir_data[sink == 1] = 0
    ...     with rasterio.open("flwdir_wo_sink.tif", "w", **ds_in.profile) as ds_out:
    ...         ds_out.write(flwdir_data, 1)

    .. note::
        Setting ``0`` to sink cells in the flow direction file is a way to remove them. However, it might not
        be the best way to handle sink cells.

    Finally, we can write the sink cells to a raster file by providing the output path.

    >>> detect_sink(flwdir, "./flwdir_sink.tif")

    The sink cells are written to the file ``flwdir_sink.tif`` and can be post-processed with a GIS software.
    """

    args = _standardize_detect_sink_args(flwdir_path, output_path)

    return _detect_sink(*args)


def _detect_sink(flwdir_path: str, output_path: str | None) -> np.ndarray:
    with rasterio.open(flwdir_path) as flwdir_dataset:
        flwdir = _get_array(flwdir_dataset)

    sink = mw_mesh.detect_sink(flwdir)

    if output_path is not None:
        profile = flwdir_dataset.profile
        profile.update(dtype=np.uint8, count=1, nodata=np.iinfo(np.uint8).max)

        with rasterio.open(output_path, "w", **profile) as dst:
            dst.write(sink, 1)

    return sink


<<<<<<< HEAD
def _generate_rr_mesh_from_xy(
    flwdir_path: str,
=======
def generate_mesh(
    flwdir_path: FilePath,
    bbox: ListLike[float] | None = None,
    x: Numeric | ListLike[float] | None = None,
    y: Numeric | ListLike[float] | None = None,
    area: Numeric | ListLike[float] | None = None,
    code: str | ListLike[str] | None = None,
    shp_path: FilePath | None = None,
    max_depth: Numeric = 1,
    epsg: AlphaNumeric | None = None,
) -> dict[str, Any]:
    # % TODO FC: Add advanced user guide
    """
    Automatic mesh generation.

    Parameters
    ----------
    flwdir_path : `str`
        Path to the flow directions file. The flow direction convention is the following:

        .. image:: ../../../_static/flwdir_convention.png
            :width: 100
            :align: center

    bbox : `list[float, float, float, float]` or None, default None
        Bounding box with the following convention, ``(xmin, xmax, ymin, ymax)``.
        The bounding box values must respect the ``CRS`` of the flow direction file. If the given bounding
        box does not overlap the flow direction, the bounding box is padded to the nearest overlapping cell.

        .. note::
            If not given, **x**, **y** and **area** must be filled in.

    x : `float`, `list[float, ...]` or None, default None
        The x-coordinate(s) of the catchment outlet(s) to mesh.
        The **x** value(s) must respect the ``CRS`` of the flow directions file.
        The **x** size must be equal to **y** and **area** size.

    y : `float`, `list[float, ...]` or None, default None
        The y-coordinate(s) of the catchment outlet(s) to mesh.
        The **y** value(s) must respect the ``CRS`` of the flow directions file.
        The **y** size must be equal to **x** and **area** size.

    area : `float`, `list[float, ...]` or None, default None
        The area of the catchment(s) to mesh in ``m²``.
        The **area** size must be equal to **x** and **y** size.

    code : `str`, list[str, ...] or None, default None
        The code of the catchment(s) to mesh.
        The **code** size must be equal to **x**, **y** and **area**.

        .. note::
            If not given, the default code is:

            ``['_c0', '_c1', ..., '_cn-1']`` with :math:`n`, the number of gauges (i.e. the size of **x**)

    shp_path : `str` or None, default None
        Path to the shapefile containing the contours of the catchment(s) to mesh.
        The shapefile must contain a ``code`` field to identify each catchment based on the **code** argument.
        The shapefile must be in the same projection as the flow direction file.
        For all the catchments in the shapefile, the ``contour-based`` method will be applied instead of the
        ``area-based`` one.

    max_depth : `int`, default 1
        The maximum depth accepted by the algorithm to find the catchment outlet.
        A **max_depth** of 1 means that the algorithm will search among the 2-length combinations in
        (``row - 1``, ``row``, ``row + 1``; ``col - 1``, ``col``, ``col + 1``), the coordinates that minimize
        the relative error between the given catchment area and the modeled catchment area calculated from the
        flow directions file. This can be generalized to :math:`n`.

        .. image:: ../../../_static/max_depth.png
            :align: center
            :width: 350

    epsg : `str`, `int` or None, default None
        The ``EPSG`` value of the flow directions file. By default, if the projection is well
        defined in the flow directions file. It is not necessary to provide the value of
        the ``EPSG``. On the other hand, if the projection is not well defined in the flow directions file
        (i.e. in ``ASCII`` file), the **epsg** argument must be filled in.

    Returns
    -------
    mesh : dict[str, Any]
        Model initialization mesh dictionary. The elements are:

        xres : `float`
            X cell size. The unit depends on the projection (meter or degree)

        yres : `float`
            Y cell size. The unit depends on the projection (meter or degree)

        xmin : `float`
            X minimum value. The unit depends on the projection (meter or degree)

        ymax : `float`
            Y maximum value. The unit depends on the projection (meter or degree)

        nrow : `int`
            Number of rows

        ncol : `int`
            Number of columns

        dx : `numpy.ndarray`
            An array of shape *(nrow, ncol)* containing X cell size.
            If the projection unit is in degree, the value of ``dx`` is approximated in meter.

        dy : `numpy.ndarray`
            An array of shape *(nrow, ncol)* containing Y cell size.
            If the projection unit is in degree, the value of ``dy`` is approximated in meter.

        flwdir : `numpy.ndarray`
            An array of shape *(nrow, ncol)* containing flow direction.

        flwdst : `numpy.ndarray`
            An array of shape *(nrow, ncol)* containing flow distance.
            It corresponds to the distance in meter from each cell to the most downstream gauge.
            If there are multiple non-nested downstream gauges, the flow distance are computed for each
            gauge.

        flwacc : `numpy.ndarray`
            An array of shape *(nrow, ncol)* containing flow accumulation. The unit is the square meter.

        npar : `int`
            Number of partition. A partition delimits a set of independent cells on the drainage network. The
            first partition represents all the most upstream cells and the last partition the gauge(s).
            It is possible to loop in parallel over all the cells in the same partition.

        ncpar : `numpy.ndarray`
            An array of shape *(npar,)* containing the number of cells per partition.

        cscpar : `numpy.ndarray`
            An array of shape *(npar,)* containing the cumulative sum of cells per partition.

        cpar_to_rowcol : `numpy.ndarray`
            An array of shape *(nrow*ncol, 2)* containing the mapping from the sorted partition cells to row,
            col indices.

        flwpar : `numpy.ndarray`
            An array of shape *(nrow, ncol)* containing the flow partitions. Values range from 1 to ``npar``.

        nac : `int`
            Number of active cells. A domain cell is considered active if it contributes to the discharge at
            the gauge if gauge coordinates are entered (i.e. **x**, **y**) else the whole bouding box is
            considered active.

        active_cell : `numpy.ndarray`
            An array of shape *(nrow, ncol)* containing a mask of active cells.

            - ``0``: Inactive cell
            - ``1``: Active cell

        ng : `int`
            Number of gauge.

        gauge_pos : `numpy.ndarray`
            An array of shape *(ng, 2)* containing the row, col indices of each gauge.

        code : `numpy.ndarray`
            An array of shape *(ng,)* containing the code of each gauge.
            The code is an alias enabling the user to identify the gauges in the mesh.

        area : `numpy.ndarray`
            An array of shape *(ng,)* containing the ``real`` observed draining area for each gauge.

        area_dln : `numpy.ndarray`
            An array of shape *(ng,)* containing the ``delineated`` draining area from the flow direction for
            each gauge. It is the relative error between ``area`` and ``area_dln`` which is minimized when
            trying to find the gauge coordinated on the flow direction file.

        .. note::
            The following variables, ``flwdst``, ``gauge_pos``, ``code``, ``area`` and ``area_dln``
            are only returned if gauge coordinates are entered (i.e. **x**, **y**) and not just a bounding box
            (i.e. **bbox**).

    See Also
    --------
    smash.Model : Primary data structure of the hydrological model `smash`.
    smash.factory.detect_sink : Detect the sink cells in a flow direction file.

    Examples
    --------
    >>> from smash.factory import load_dataset, generate_mesh

    Retrieve a path to a flow direction file. A pre-processed file is available in the `smash` package (the
    path is updated for each user).

    >>> flwdir = load_dataset("flwdir")
    flwdir

    Generate a mesh from gauge coordinates. The following coordinates used are those of the ``Cance``
    dataset

    >>> mesh = generate_mesh(
        flwdir_path=flwdir,
        x=[840_261, 826_553, 828_269],
        y=[6_457_807, 6_467_115, 6_469_198],
        area=[381.7 * 1e6, 107 * 1e6, 25.3 * 1e6],
        code=["V3524010", "V3515010", "V3517010"],
    )
    >>> mesh.keys()
    dict_keys(['xres', 'yres', 'xmin', 'ymax', 'nrow', 'ncol', 'dx', 'dy', 'flwdir',
    'flwdst', 'flwacc', 'npar', 'ncpar', 'cscpar', 'cpar_to_rowcol', 'flwpar', 'nac',
    'active_cell', 'ng', 'gauge_pos', 'code', 'area', 'area_dln'])

    Access a specific value in the mesh dictionary

    >>> mesh["xres"], mesh["nac"], mesh["ng"]
    (1000.0, 383, 3)

    Generate a mesh from a bounding box ``(xmin, xmax, ymin, ymax)``. The following bounding box used
    correspond to the France boundaries

    >>> mesh = generate_mesh(
        flwdir_path=flwdir,
        bbox=[100_000, 1_250_000, 6_050_000, 7_125_000],
    )
    >>> mesh.keys()
    dict_keys(['xres', 'yres', 'xmin', 'ymax', 'nrow', 'ncol', 'dx', 'dy', 'flwdir',
    'flwacc', 'npar', 'ncpar', 'cscpar', 'cpar_to_rowcol', 'flwpar', 'nac', 'active_cell',
    'ng'])

    Access a specific value in the mesh dictionary

    >>> mesh["xres"], mesh["nac"], mesh["ng"]
    (1000.0, 906044, 0)
    """

    args = _standardize_generate_mesh_args(flwdir_path, bbox, x, y, area, code, shp_path, max_depth, epsg)

    return _generate_mesh(*args)


def _generate_mesh_from_xy(
    flwdir_dataset: rasterio.DatasetReader,
>>>>>>> 4e833ea5
    x: np.ndarray,
    y: np.ndarray,
    area: np.ndarray,
    code: np.ndarray,
    shp_dataset: gpd.GeoDataFrame | None,
    max_depth: int,
    epsg: int,
) -> dict:
    with rasterio.open(flwdir_path) as flwdir_dataset:
        (xmin, _, xres, _, ymax, yres) = _get_transform(flwdir_dataset)

        crs = _get_crs(flwdir_dataset, epsg)

        flwdir = _get_array(flwdir_dataset)

    # % Accepting arrays for dx and dy in case of unstructured meshing
    if crs.units_factor[0].lower() == "degree":
        dx, dy = mw_mesh.latlon_dxdy(*flwdir.shape, xres, yres, ymax)

    else:
        dx = np.zeros(shape=flwdir.shape, dtype=np.float32) + xres
        dy = np.zeros(shape=flwdir.shape, dtype=np.float32) + yres

    row_dln = np.zeros(shape=x.shape, dtype=np.int32)
    col_dln = np.zeros(shape=x.shape, dtype=np.int32)
    area_dln = np.zeros(shape=x.shape, dtype=np.float32)
    sink_dln = np.zeros(shape=x.shape, dtype=np.bool)
    mask_dln = np.zeros(shape=flwdir.shape, dtype=np.int32)

    for ind in range(x.size):
        row, col = _xy_to_rowcol(x[ind], y[ind], xmin, ymax, xres, yres)

        # % Take a window of flow directions. It avoids to fill and clean too large
        # % matrices. The boundaries of the window are obtained by assuming the
        # % worst spatial pattern of draining area (i.e. a rectangular catchment
        # % in x or y direction of 1 cell width).
        slice_win = _get_catchment_slice_window(
            *flwdir.shape, row, col, area[ind], dx[row, col], dy[row, col], max_depth
        )

        row_win = row - slice_win[0].start  # % srow
        col_win = col - slice_win[1].start  # % scol

        dx_win = dx[slice_win]
        dy_win = dy[slice_win]
        flwdir_win = flwdir[slice_win]

        if shp_dataset is not None and code[ind] in shp_dataset["code"].values:
            transform = rasterio.transform.Affine(
                xres, 0, xmin + slice_win[1].start * xres, 0, -yres, ymax - slice_win[0].start * yres
            )
            geometry = shp_dataset.loc[shp_dataset["code"] == code[ind], "geometry"]
            mask = rasterio.features.rasterize(
                [(geom, 1) for geom in geometry], out_shape=flwdir_win.shape, transform=transform, fill=0
            )
            mask_dln_win, row_dln_win, col_dln_win, sink_dln[ind] = mw_mesh.catchment_dln_contour_based(
                flwdir_win, mask, row_win, col_win, max_depth
            )
        else:
            mask_dln_win, row_dln_win, col_dln_win, sink_dln[ind] = mw_mesh.catchment_dln_area_based(
                flwdir_win, dx_win, dy_win, row_win, col_win, area[ind], max_depth
            )

        row_dln[ind] = row_dln_win + slice_win[0].start  # % srow
        col_dln[ind] = col_dln_win + slice_win[1].start  # % scol

        area_dln[ind] = np.sum(mask_dln_win * dx_win * dy_win)

        mask_dln[slice_win] = np.where(mask_dln_win == 1, 1, mask_dln[slice_win])

    if np.any(sink_dln):
        warnings.warn(
            f"One or more sinks were detected when trying to delineate the catchment(s): "
            f"'{code[sink_dln == 1]}'. The catchment(s) might not be correctly delineated avoiding the sink "
            f"cells. See also the 'smash.factory.detect_sink' function "
            f"(https://smash.recover.inrae.fr/api_reference/sub-packages/smash/"
            f"smash.factory.detect_sink.html) to identify and correct sinks beforehand",
            stacklevel=2,
        )

    flwdir = np.ma.masked_array(flwdir, mask=(1 - mask_dln))
    flwdir, slice_win = _trim_mask_2d(flwdir, slice_win=True)
    dx = dx[slice_win]
    dy = dy[slice_win]

    ymax_shifted = ymax - slice_win[0].start * yres  # % srow
    xmin_shifted = xmin + slice_win[1].start * xres  # % scol

    row_dln = row_dln - slice_win[0].start  # % srow
    col_dln = col_dln - slice_win[1].start  # % scol

    flwacc, flwpar = mw_mesh.flow_accumulation_partition(flwdir, dx, dy)

    flwdst = mw_mesh.flow_distance(flwdir, dx, dy, row_dln, col_dln, area_dln)

    flwdst = np.ma.masked_array(flwdst, mask=flwdir.mask)

    flwacc = np.ma.masked_array(flwacc, mask=flwdir.mask)

    npar = np.max(flwpar)
    ncpar, cscpar, cpar_to_rowcol = mw_mesh.flow_partition_variable(npar, flwpar)
    flwpar = np.ma.masked_array(flwpar, mask=flwdir.mask)

    nac = np.count_nonzero(~flwdir.mask)
    active_cell = 1 - flwdir.mask.astype(np.int32)

    ng = x.size
    gauge_pos = np.column_stack((row_dln, col_dln))

    mesh = {
        "xres": xres,
        "yres": yres,
        "xmin": xmin_shifted,
        "ymax": ymax_shifted,
        "epsg": crs.to_epsg(),
        "nrow": flwdir.shape[0],
        "ncol": flwdir.shape[1],
        "dx": dx,
        "dy": dy,
        "flwdir": flwdir,
        "flwdst": flwdst,
        "flwacc": flwacc,
        "npar": npar,
        "ncpar": ncpar,
        "cscpar": cscpar,
        "cpar_to_rowcol": cpar_to_rowcol,
        "flwpar": flwpar,
        "nac": nac,
        "active_cell": active_cell,
        "ng": ng,
        "gauge_pos": gauge_pos,
        "code": code,
        "area": area,
        "area_dln": area_dln,
    }

    return mesh


def _generate_rr_mesh_from_bbox(flwdir_path: str, bbox: np.ndarray, epsg: int) -> dict:
    with rasterio.open(flwdir_path) as flwdir_dataset:
        (_, _, xres, _, ymax, yres) = _get_transform(flwdir_dataset)

        crs = _get_crs(flwdir_dataset, epsg)

        flwdir = _get_array(flwdir_dataset, bbox)

    sink = mw_mesh.detect_sink(flwdir)
    # Check if sinks are detected on active cells and remove them
    if np.any(sink[flwdir > 0]):
        flwdir[sink == 1] = 0
        warnings.warn(
            "One or more sinks were detected in the given bounding box. The sink cells will be considered as "
            "non-active cells. See also the 'smash.factory.detect_sink' function "
            "(https://smash.recover.inrae.fr/api_reference/sub-packages/smash/"
            "smash.factory.detect_sink.html) to identify and correct sinks beforehand",
            stacklevel=2,
        )

    flwdir = np.ma.masked_array(flwdir, mask=(flwdir < 1))

    # % Accepting arrays for dx and dy in case of unstructured meshing
    if crs.units_factor[0].lower() == "degree":
        dx, dy = mw_mesh.latlon_dxdy(*flwdir.shape, xres, yres, ymax)

    else:
        dx = np.zeros(shape=flwdir.shape, dtype=np.float32) + xres
        dy = np.zeros(shape=flwdir.shape, dtype=np.float32) + yres

    flwacc, flwpar = mw_mesh.flow_accumulation_partition(flwdir, dx, dy)

    flwacc = np.ma.masked_array(flwacc, mask=flwdir.mask)

    npar = np.max(flwpar)
    ncpar, cscpar, cpar_to_rowcol = mw_mesh.flow_partition_variable(npar, flwpar)
    flwpar = np.ma.masked_array(flwpar, mask=flwdir.mask)

    nac = np.count_nonzero(~flwdir.mask)
    active_cell = 1 - flwdir.mask.astype(np.int32)

    mesh = {
        "xres": xres,
        "yres": yres,
        "xmin": bbox[0],
        "ymax": bbox[3],
        "epsg": crs.to_epsg(),
        "nrow": flwdir.shape[0],
        "ncol": flwdir.shape[1],
        "dx": dx,
        "dy": dy,
        "flwdir": flwdir,
        "flwacc": flwacc,
        "npar": npar,
        "ncpar": ncpar,
        "cscpar": cscpar,
        "cpar_to_rowcol": cpar_to_rowcol,
        "flwpar": flwpar,
        "nac": nac,
        "active_cell": active_cell,
        "ng": 0,
    }

    return mesh


<<<<<<< HEAD
def _generate_rr_mesh(
    flwdir_path: FilePath,
    bbox: ListLike[float] | None = None,
    x: Numeric | ListLike[float] | None = None,
    y: Numeric | ListLike[float] | None = None,
    area: Numeric | ListLike[float] | None = None,
    code: str | ListLike[str] | None = None,
    max_depth: Numeric = 1,
    epsg: AlphaNumeric | None = None,
) -> dict[str, Any]:
    flwdir_path, bbox, x, y, area, code, max_depth, epsg = _standardize_generate_rr_mesh_args(
        flwdir_path, bbox, x, y, area, code, max_depth, epsg
    )

=======
def _generate_mesh(
    flwdir_dataset: rasterio.DatasetReader,
    bbox: np.ndarray | None,
    x: np.ndarray | None,
    y: np.ndarray | None,
    area: np.ndarray | None,
    code: np.ndarray | None,
    shp_dataset: gpd.GeoDataFrame | None,
    max_depth: int,
    epsg: int | None,
) -> dict:
>>>>>>> 4e833ea5
    if bbox is not None:
        return _generate_rr_mesh_from_bbox(flwdir_path, bbox, epsg)
    else:
        return _generate_rr_mesh_from_xy(flwdir_path, x, y, area, code, max_depth, epsg)


def _generate_hy1d_mesh(rr_mesh: dict[str, Any], river_line_path: FilePath) -> dict[str, Any]:
    (river_line_path,) = _standardize_generate_hy1d_mesh_args(river_line_path)

    river_line = _get_river_line(river_line_path, rr_mesh)

    cross_sections, segments = _get_cross_sections_and_segments(river_line, rr_mesh)

    return {
        "ncs": len(cross_sections),
        "cross_sections": cross_sections,
        "nseg": len(segments),
        "segments": segments,
    }


def _generate_mesh(
    rr_options: dict[str, Any],
    hy1d_options: dict[str, Any] | None = None,
) -> dict[str, Any]:
    rr_mesh = _generate_rr_mesh(**rr_options)

    if hy1d_options:
        rr_mesh.update(_generate_hy1d_mesh(rr_mesh, **hy1d_options))
    else:
<<<<<<< HEAD
        rr_mesh.update({"ncs": 0, "nseg": 0})
    return rr_mesh


def generate_mesh(
    rr_options: dict[str, Any],
    hy1d_options: dict[str, Any] | None = None,
) -> dict[str, Any]:
    args = _standardize_generate_mesh_args(rr_options, hy1d_options)

    return _generate_mesh(*args)
=======
        return _generate_mesh_from_xy(flwdir_dataset, x, y, area, code, shp_dataset, max_depth, epsg)
>>>>>>> 4e833ea5
<|MERGE_RESOLUTION|>--- conflicted
+++ resolved
@@ -5,6 +5,7 @@
 
 import numpy as np
 import rasterio
+
 import rasterio.features
 
 from smash.factory.mesh._libmesh import mw_mesh
@@ -148,245 +149,8 @@
     return sink
 
 
-<<<<<<< HEAD
 def _generate_rr_mesh_from_xy(
     flwdir_path: str,
-=======
-def generate_mesh(
-    flwdir_path: FilePath,
-    bbox: ListLike[float] | None = None,
-    x: Numeric | ListLike[float] | None = None,
-    y: Numeric | ListLike[float] | None = None,
-    area: Numeric | ListLike[float] | None = None,
-    code: str | ListLike[str] | None = None,
-    shp_path: FilePath | None = None,
-    max_depth: Numeric = 1,
-    epsg: AlphaNumeric | None = None,
-) -> dict[str, Any]:
-    # % TODO FC: Add advanced user guide
-    """
-    Automatic mesh generation.
-
-    Parameters
-    ----------
-    flwdir_path : `str`
-        Path to the flow directions file. The flow direction convention is the following:
-
-        .. image:: ../../../_static/flwdir_convention.png
-            :width: 100
-            :align: center
-
-    bbox : `list[float, float, float, float]` or None, default None
-        Bounding box with the following convention, ``(xmin, xmax, ymin, ymax)``.
-        The bounding box values must respect the ``CRS`` of the flow direction file. If the given bounding
-        box does not overlap the flow direction, the bounding box is padded to the nearest overlapping cell.
-
-        .. note::
-            If not given, **x**, **y** and **area** must be filled in.
-
-    x : `float`, `list[float, ...]` or None, default None
-        The x-coordinate(s) of the catchment outlet(s) to mesh.
-        The **x** value(s) must respect the ``CRS`` of the flow directions file.
-        The **x** size must be equal to **y** and **area** size.
-
-    y : `float`, `list[float, ...]` or None, default None
-        The y-coordinate(s) of the catchment outlet(s) to mesh.
-        The **y** value(s) must respect the ``CRS`` of the flow directions file.
-        The **y** size must be equal to **x** and **area** size.
-
-    area : `float`, `list[float, ...]` or None, default None
-        The area of the catchment(s) to mesh in ``m²``.
-        The **area** size must be equal to **x** and **y** size.
-
-    code : `str`, list[str, ...] or None, default None
-        The code of the catchment(s) to mesh.
-        The **code** size must be equal to **x**, **y** and **area**.
-
-        .. note::
-            If not given, the default code is:
-
-            ``['_c0', '_c1', ..., '_cn-1']`` with :math:`n`, the number of gauges (i.e. the size of **x**)
-
-    shp_path : `str` or None, default None
-        Path to the shapefile containing the contours of the catchment(s) to mesh.
-        The shapefile must contain a ``code`` field to identify each catchment based on the **code** argument.
-        The shapefile must be in the same projection as the flow direction file.
-        For all the catchments in the shapefile, the ``contour-based`` method will be applied instead of the
-        ``area-based`` one.
-
-    max_depth : `int`, default 1
-        The maximum depth accepted by the algorithm to find the catchment outlet.
-        A **max_depth** of 1 means that the algorithm will search among the 2-length combinations in
-        (``row - 1``, ``row``, ``row + 1``; ``col - 1``, ``col``, ``col + 1``), the coordinates that minimize
-        the relative error between the given catchment area and the modeled catchment area calculated from the
-        flow directions file. This can be generalized to :math:`n`.
-
-        .. image:: ../../../_static/max_depth.png
-            :align: center
-            :width: 350
-
-    epsg : `str`, `int` or None, default None
-        The ``EPSG`` value of the flow directions file. By default, if the projection is well
-        defined in the flow directions file. It is not necessary to provide the value of
-        the ``EPSG``. On the other hand, if the projection is not well defined in the flow directions file
-        (i.e. in ``ASCII`` file), the **epsg** argument must be filled in.
-
-    Returns
-    -------
-    mesh : dict[str, Any]
-        Model initialization mesh dictionary. The elements are:
-
-        xres : `float`
-            X cell size. The unit depends on the projection (meter or degree)
-
-        yres : `float`
-            Y cell size. The unit depends on the projection (meter or degree)
-
-        xmin : `float`
-            X minimum value. The unit depends on the projection (meter or degree)
-
-        ymax : `float`
-            Y maximum value. The unit depends on the projection (meter or degree)
-
-        nrow : `int`
-            Number of rows
-
-        ncol : `int`
-            Number of columns
-
-        dx : `numpy.ndarray`
-            An array of shape *(nrow, ncol)* containing X cell size.
-            If the projection unit is in degree, the value of ``dx`` is approximated in meter.
-
-        dy : `numpy.ndarray`
-            An array of shape *(nrow, ncol)* containing Y cell size.
-            If the projection unit is in degree, the value of ``dy`` is approximated in meter.
-
-        flwdir : `numpy.ndarray`
-            An array of shape *(nrow, ncol)* containing flow direction.
-
-        flwdst : `numpy.ndarray`
-            An array of shape *(nrow, ncol)* containing flow distance.
-            It corresponds to the distance in meter from each cell to the most downstream gauge.
-            If there are multiple non-nested downstream gauges, the flow distance are computed for each
-            gauge.
-
-        flwacc : `numpy.ndarray`
-            An array of shape *(nrow, ncol)* containing flow accumulation. The unit is the square meter.
-
-        npar : `int`
-            Number of partition. A partition delimits a set of independent cells on the drainage network. The
-            first partition represents all the most upstream cells and the last partition the gauge(s).
-            It is possible to loop in parallel over all the cells in the same partition.
-
-        ncpar : `numpy.ndarray`
-            An array of shape *(npar,)* containing the number of cells per partition.
-
-        cscpar : `numpy.ndarray`
-            An array of shape *(npar,)* containing the cumulative sum of cells per partition.
-
-        cpar_to_rowcol : `numpy.ndarray`
-            An array of shape *(nrow*ncol, 2)* containing the mapping from the sorted partition cells to row,
-            col indices.
-
-        flwpar : `numpy.ndarray`
-            An array of shape *(nrow, ncol)* containing the flow partitions. Values range from 1 to ``npar``.
-
-        nac : `int`
-            Number of active cells. A domain cell is considered active if it contributes to the discharge at
-            the gauge if gauge coordinates are entered (i.e. **x**, **y**) else the whole bouding box is
-            considered active.
-
-        active_cell : `numpy.ndarray`
-            An array of shape *(nrow, ncol)* containing a mask of active cells.
-
-            - ``0``: Inactive cell
-            - ``1``: Active cell
-
-        ng : `int`
-            Number of gauge.
-
-        gauge_pos : `numpy.ndarray`
-            An array of shape *(ng, 2)* containing the row, col indices of each gauge.
-
-        code : `numpy.ndarray`
-            An array of shape *(ng,)* containing the code of each gauge.
-            The code is an alias enabling the user to identify the gauges in the mesh.
-
-        area : `numpy.ndarray`
-            An array of shape *(ng,)* containing the ``real`` observed draining area for each gauge.
-
-        area_dln : `numpy.ndarray`
-            An array of shape *(ng,)* containing the ``delineated`` draining area from the flow direction for
-            each gauge. It is the relative error between ``area`` and ``area_dln`` which is minimized when
-            trying to find the gauge coordinated on the flow direction file.
-
-        .. note::
-            The following variables, ``flwdst``, ``gauge_pos``, ``code``, ``area`` and ``area_dln``
-            are only returned if gauge coordinates are entered (i.e. **x**, **y**) and not just a bounding box
-            (i.e. **bbox**).
-
-    See Also
-    --------
-    smash.Model : Primary data structure of the hydrological model `smash`.
-    smash.factory.detect_sink : Detect the sink cells in a flow direction file.
-
-    Examples
-    --------
-    >>> from smash.factory import load_dataset, generate_mesh
-
-    Retrieve a path to a flow direction file. A pre-processed file is available in the `smash` package (the
-    path is updated for each user).
-
-    >>> flwdir = load_dataset("flwdir")
-    flwdir
-
-    Generate a mesh from gauge coordinates. The following coordinates used are those of the ``Cance``
-    dataset
-
-    >>> mesh = generate_mesh(
-        flwdir_path=flwdir,
-        x=[840_261, 826_553, 828_269],
-        y=[6_457_807, 6_467_115, 6_469_198],
-        area=[381.7 * 1e6, 107 * 1e6, 25.3 * 1e6],
-        code=["V3524010", "V3515010", "V3517010"],
-    )
-    >>> mesh.keys()
-    dict_keys(['xres', 'yres', 'xmin', 'ymax', 'nrow', 'ncol', 'dx', 'dy', 'flwdir',
-    'flwdst', 'flwacc', 'npar', 'ncpar', 'cscpar', 'cpar_to_rowcol', 'flwpar', 'nac',
-    'active_cell', 'ng', 'gauge_pos', 'code', 'area', 'area_dln'])
-
-    Access a specific value in the mesh dictionary
-
-    >>> mesh["xres"], mesh["nac"], mesh["ng"]
-    (1000.0, 383, 3)
-
-    Generate a mesh from a bounding box ``(xmin, xmax, ymin, ymax)``. The following bounding box used
-    correspond to the France boundaries
-
-    >>> mesh = generate_mesh(
-        flwdir_path=flwdir,
-        bbox=[100_000, 1_250_000, 6_050_000, 7_125_000],
-    )
-    >>> mesh.keys()
-    dict_keys(['xres', 'yres', 'xmin', 'ymax', 'nrow', 'ncol', 'dx', 'dy', 'flwdir',
-    'flwacc', 'npar', 'ncpar', 'cscpar', 'cpar_to_rowcol', 'flwpar', 'nac', 'active_cell',
-    'ng'])
-
-    Access a specific value in the mesh dictionary
-
-    >>> mesh["xres"], mesh["nac"], mesh["ng"]
-    (1000.0, 906044, 0)
-    """
-
-    args = _standardize_generate_mesh_args(flwdir_path, bbox, x, y, area, code, shp_path, max_depth, epsg)
-
-    return _generate_mesh(*args)
-
-
-def _generate_mesh_from_xy(
-    flwdir_dataset: rasterio.DatasetReader,
->>>>>>> 4e833ea5
     x: np.ndarray,
     y: np.ndarray,
     area: np.ndarray,
@@ -449,6 +213,10 @@
             mask_dln_win, row_dln_win, col_dln_win, sink_dln[ind] = mw_mesh.catchment_dln_area_based(
                 flwdir_win, dx_win, dy_win, row_win, col_win, area[ind], max_depth
             )
+
+        mask_dln_win, row_dln_win, col_dln_win, sink_dln[ind] = mw_mesh.catchment_dln(
+            flwdir_win, dx_win, dy_win, row_win, col_win, area[ind], max_depth
+        )
 
         row_dln[ind] = row_dln_win + slice_win[0].start  # % srow
         col_dln[ind] = col_dln_win + slice_win[1].start  # % scol
@@ -592,7 +360,6 @@
     return mesh
 
 
-<<<<<<< HEAD
 def _generate_rr_mesh(
     flwdir_path: FilePath,
     bbox: ListLike[float] | None = None,
@@ -600,6 +367,7 @@
     y: Numeric | ListLike[float] | None = None,
     area: Numeric | ListLike[float] | None = None,
     code: str | ListLike[str] | None = None,
+    shp_dataset: gpd.GeoDataFrame | None = None,
     max_depth: Numeric = 1,
     epsg: AlphaNumeric | None = None,
 ) -> dict[str, Any]:
@@ -607,23 +375,10 @@
         flwdir_path, bbox, x, y, area, code, max_depth, epsg
     )
 
-=======
-def _generate_mesh(
-    flwdir_dataset: rasterio.DatasetReader,
-    bbox: np.ndarray | None,
-    x: np.ndarray | None,
-    y: np.ndarray | None,
-    area: np.ndarray | None,
-    code: np.ndarray | None,
-    shp_dataset: gpd.GeoDataFrame | None,
-    max_depth: int,
-    epsg: int | None,
-) -> dict:
->>>>>>> 4e833ea5
     if bbox is not None:
         return _generate_rr_mesh_from_bbox(flwdir_path, bbox, epsg)
     else:
-        return _generate_rr_mesh_from_xy(flwdir_path, x, y, area, code, max_depth, epsg)
+        return _generate_rr_mesh_from_xy(flwdir_path, x, y, area, code, shp_dataset, max_depth, epsg)
 
 
 def _generate_hy1d_mesh(rr_mesh: dict[str, Any], river_line_path: FilePath) -> dict[str, Any]:
@@ -650,7 +405,6 @@
     if hy1d_options:
         rr_mesh.update(_generate_hy1d_mesh(rr_mesh, **hy1d_options))
     else:
-<<<<<<< HEAD
         rr_mesh.update({"ncs": 0, "nseg": 0})
     return rr_mesh
 
@@ -659,9 +413,7 @@
     rr_options: dict[str, Any],
     hy1d_options: dict[str, Any] | None = None,
 ) -> dict[str, Any]:
+    # % TODO: Add documentation here
     args = _standardize_generate_mesh_args(rr_options, hy1d_options)
 
-    return _generate_mesh(*args)
-=======
-        return _generate_mesh_from_xy(flwdir_dataset, x, y, area, code, shp_dataset, max_depth, epsg)
->>>>>>> 4e833ea5
+    return _generate_mesh(*args)