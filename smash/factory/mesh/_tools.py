--- conflicted
+++ resolved
@@ -1,19 +1,12 @@
 from __future__ import annotations
 
-<<<<<<< HEAD
-from typing import Any
-=======
 import warnings
-from typing import TYPE_CHECKING
->>>>>>> 4e833ea5
+from typing import TYPE_CHECKING, Any
 
 import geopandas as gpd
 import numpy as np
 import pandas as pd
-<<<<<<< HEAD
 import pyflwdir
-=======
->>>>>>> 4e833ea5
 import rasterio
 import rasterio.features
 from shapely.geometry import Point, Polygon
@@ -129,7 +122,43 @@
     return crs
 
 
-<<<<<<< HEAD
+def _get_shp_dataset_sql_clauses(code: np.ndarray) -> Generator[str, None, None]:
+    # Split the code array into chunks of 4000 elements to avoid SQL querie limit
+    if code.size == 1:
+        yield f"code = '{code[0]}'"
+    else:
+        chunk_size = 4000
+        for i in range(0, code.size, chunk_size):
+            yield f"code IN {tuple(code[i:i + chunk_size].tolist())}"
+
+
+def _load_shp_dataset(shp_path: str, code: np.ndarray) -> gpd.GeoDataFrame:
+    # Fast reading of only one line to retrieve the shapefile columns
+    if "code" not in gpd.read_file(shp_path, max_features=1).columns:
+        raise ValueError("Shapefile must contain at least a 'code' column")
+
+    # Load the shapefile dataset with only the 'code' and 'geometry' columns with a subset based on the given
+    # code.
+    shp_dataset = pd.concat(
+        [
+            gpd.read_file(shp_path, columns=["code", "geometry"], where=clause)
+            for clause in _get_shp_dataset_sql_clauses(code)
+        ]
+    )
+    shp_dataset.reset_index(drop=True, inplace=True)
+
+    missing_code = [str(c) for c in np.setdiff1d(code, shp_dataset["code"])]
+
+    if missing_code:
+        warnings.warn(
+            f"Missing shapefile geometry for the code: {missing_code}. The "
+            f"area-based method will be used instead of the contour-based one",
+            stacklevel=2,
+        )
+
+    return shp_dataset
+
+
 def _switch_flwdir_convention(flwdir: np.ndarray, convention: str) -> np.ndarray:
     if convention == "smash-d8":
         conditions = [
@@ -417,41 +446,4 @@
             }
         )
 
-    return cross_sections, segments
-=======
-def _get_shp_dataset_sql_clauses(code: np.ndarray) -> Generator[str, None, None]:
-    # Split the code array into chunks of 4000 elements to avoid SQL querie limit
-    if code.size == 1:
-        yield f"code = '{code[0]}'"
-    else:
-        chunk_size = 4000
-        for i in range(0, code.size, chunk_size):
-            yield f"code IN {tuple(code[i:i + chunk_size].tolist())}"
-
-
-def _load_shp_dataset(shp_path: str, code: np.ndarray) -> gpd.GeoDataFrame:
-    # Fast reading of only one line to retrieve the shapefile columns
-    if "code" not in gpd.read_file(shp_path, max_features=1).columns:
-        raise ValueError("Shapefile must contain at least a 'code' column")
-
-    # Load the shapefile dataset with only the 'code' and 'geometry' columns with a subset based on the given
-    # code.
-    shp_dataset = pd.concat(
-        [
-            gpd.read_file(shp_path, columns=["code", "geometry"], where=clause)
-            for clause in _get_shp_dataset_sql_clauses(code)
-        ]
-    )
-    shp_dataset.reset_index(drop=True, inplace=True)
-
-    missing_code = [str(c) for c in np.setdiff1d(code, shp_dataset["code"])]
-
-    if missing_code:
-        warnings.warn(
-            f"Missing shapefile geometry for the code: {missing_code}. The "
-            f"area-based method will be used instead of the contour-based one",
-            stacklevel=2,
-        )
-
-    return shp_dataset
->>>>>>> 4e833ea5
+    return cross_sections, segments