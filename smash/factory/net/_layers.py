from __future__ import annotations

import copy

import numpy as np


class Layer(object):
    def _set_input_shape(self, shape: tuple):
        self.input_shape = shape

    def layer_name(self):
        return self.__class__.__name__

    def n_params(self):
        return 0

    def _forward_pass(self, x: np.ndarray):
        raise NotImplementedError()

    def _backward_pass(self, accum_grad: np.ndarray):
        raise NotImplementedError()

    def output_shape(self):
        raise NotImplementedError()


class Activation(Layer):
    def __init__(self, name: str):
        self.input_shape = None

        self._activation_func = eval(name)()
        self.activation_name = self._activation_func.__class__.__name__
        self.trainable = False

    def layer_name(self):
        return f"Activation ({self.activation_name})"

    def _forward_pass(self, x: np.ndarray):
        self.layer_input = x
        return self._activation_func(x)

    def _backward_pass(self, accum_grad: np.ndarray):
        return accum_grad * self._activation_func.gradient(self.layer_input)

    def output_shape(self):
        return self.input_shape


class Scale(Layer):
    def __init__(self, bounds: np.ndarray):
        self.input_shape = None

        self._scale_func = MinMaxScale(bounds)

        self.scale_name = self._scale_func.__class__.__name__

        self.trainable = False

    def layer_name(self):
        return f"Scale ({self.scale_name})"

    def _forward_pass(self, x):
        self.layer_input = x
        return self._scale_func(x)

    def _backward_pass(self, accum_grad):
        return accum_grad * self._scale_func.gradient(self.layer_input)

    def output_shape(self):
        return self.input_shape


def _initialize_nn_parameter(n_in: int, n_out: int, initializer: str) -> np.ndarray:
    split_inizer = initializer.split("_")

    if split_inizer[-1] == "uniform":
        if split_inizer[0] == "glorot":
            limit = np.sqrt(6 / (n_in + n_out))

        elif split_inizer[0] == "he":
            limit = np.sqrt(6 / n_in)

        else:
            limit = 1 / np.sqrt(n_in)

        value = np.random.uniform(-limit, limit, (n_out, n_in))

    elif split_inizer[-1] == "normal":
        if split_inizer[0] == "glorot":
            std = np.sqrt(2 / (n_in + n_out))

        elif split_inizer[0] == "he":
            std = np.sqrt(2 / n_in)

        else:
            std = 0.01

        value = np.random.normal(0, std, (n_out, n_in))

    else:
        value = np.zeros((n_out, n_in))

    return value


def _set_initialized_wb_to_layer(layer: Layer, kind: str):
    if layer.layer_name() == "Dense":
        n_in = layer.input_shape[-1]
        n_out = layer.neurons

    elif layer.layer_name() == "Conv2D":
        n_in = layer.input_shape[-1] * np.prod(layer.filter_shape)
        n_out = layer.filters
        # The real shape of W in this case is (filters, depth, height, width),
        # which is simplified as (filters, depth*height*width)

    else:  # Should be unreachable
        pass

    if kind == "bias":
        initializer = layer.bias_initializer
        value = _initialize_nn_parameter(1, n_out, initializer)
        value = value.T

    elif kind == "weight":
        initializer = layer.kernel_initializer
        value = _initialize_nn_parameter(n_in, n_out, initializer)

    else:  # Should be unreachable
        pass

    setattr(layer, kind, value)


class Dense(Layer):
    def __init__(
        self,
        neurons: int,
        input_shape: tuple,
        kernel_initializer: str,
        bias_initializer: str,
    ):
        self.layer_input = None

        self.input_shape = input_shape

        self.neurons = neurons

        self.trainable = True

        self.weight = None

        self.bias = None

        self.kernel_initializer = kernel_initializer
        self.bias_initializer = bias_initializer

    # TODO TYPE HINT: replace function by Callable
    def _initialize(self, optimizer: function):  # noqa: F821
<<<<<<< HEAD
        _set_initialized_wb_to_layer(self, "weight")
        _set_initialized_wb_to_layer(self, "bias")
=======
        # Initialize weights and biases if not initialized
        if self.weight is None:
            _wb_initialization(self, "weight")
        if self.bias is None:
            _wb_initialization(self, "bias")
>>>>>>> 24b955d9

        # Set optimizer
        self._weight_opt = copy.copy(optimizer)
        self._bias_opt = copy.copy(optimizer)

    def n_params(self):
        return self.neurons * (self.input_shape[-1] + 1)

    def _forward_pass(self, x: np.ndarray):
        self.layer_input = x
        return x.dot(self.weight.T) + self.bias

    def _backward_pass(self, accum_grad: np.ndarray):
        weight = self.weight

        if self.trainable:
            # Compute gradients w.r.t. weights and biases
            grad_weight = accum_grad.T.dot(self.layer_input)
            grad_bias = np.sum(accum_grad, axis=0, keepdims=True)

            # Update weights and biases
            self.weight = self._weight_opt.update(self.weight, grad_weight)
            self.bias = self._bias_opt.update(self.bias, grad_bias)

        # Gradient propogated back to previous layer
        return accum_grad.dot(weight)

    def output_shape(self):
        return self.input_shape[:-1] + (self.neurons,)


class Conv2D(Layer):
    def __init__(
        self,
        filters: int,
        filter_shape: tuple,
        input_shape: tuple,
        kernel_initializer: str,
        bias_initializer: str,
    ):
        self.layer_input = None

        self.filters = filters
        self.filter_shape = filter_shape

        self.input_shape = input_shape

        self.trainable = True

        self.weight = None

        self.bias = None

        self.kernel_initializer = kernel_initializer
        self.bias_initializer = bias_initializer

    def _initialize(self, optimizer):
        _set_initialized_wb_to_layer(self, "weight")
        _set_initialized_wb_to_layer(self, "bias")

        # Set optimizer
        self._weight_opt = copy.copy(optimizer)
        self._bias_opt = copy.copy(optimizer)

    def n_params(self):
        return self.filters * (self.input_shape[-1] * np.prod(self.filter_shape) + 1)

    def _forward_pass(self, x: np.ndarray):
        self.layer_input = x

<<<<<<< HEAD
        self.x_col = _im2col(x, self.filter_shape)

        res = self.x_col.dot(self.weight.T) + self.bias

        return res.reshape(self.output_shape())

    def _backward_pass(self, accum_grad):
        weight = self.weight

        # Reshape accum_grad into column shape
        accum_grad = accum_grad.reshape(-1, self.filters)

        if self.trainable:
            # Compute gradients w.r.t. weights and biases
            grad_weight = accum_grad.T.dot(self.x_col)
            grad_bias = np.sum(accum_grad, axis=0, keepdims=True)

            # Update weights and biases
            self.weight = self._weight_opt.update(self.weight, grad_weight)
            self.bias = self._bias_opt.update(self.bias, grad_bias)

        # Gradient propogated back to previous layer
        accum_grad = accum_grad.dot(weight)
        accum_grad = _col2im(accum_grad, self.input_shape, self.filter_shape)
=======
            # Update the layer weights
            self.weight = self._weight_opt.update(self.weight, grad_w)
            self.bias = self._bias_opt.update(self.bias, grad_w0)
>>>>>>> 24b955d9

        return accum_grad

    def output_shape(self):
        height, width, _ = self.input_shape

        return height, width, self.filters


class Flatten(Layer):
    def __init__(self):
        self._prev_shape = None

        self.input_shape = None

        self.trainable = False

    def _forward_pass(self, x):
        self._prev_shape = x.shape

        return x.reshape((-1, x.shape[-1]))

    def _backward_pass(self, accum_grad):
        return accum_grad.reshape(self._prev_shape)

    def output_shape(self):
        return (self.input_shape[0] * self.input_shape[1], self.input_shape[2])


class Dropout(Layer):
    def __init__(self, drop_rate: float):
        self.drop_rate = drop_rate

        self._mask = None

        self.input_shape = None

        self.trainable = False

    def _forward_pass(self, x: np.ndarray):
        c = 1 - self.drop_rate

        self._mask = np.random.uniform(size=x.shape) > self.drop_rate
        c = self._mask

        return x * c

    def _backward_pass(self, accum_grad: np.ndarray):
        return accum_grad * self._mask

    def output_shape(self):
        return self.input_shape


### ACTIVATION FUNCTIONS ###


class Sigmoid:
    def __call__(self, x):
        return 1 / (1 + np.exp(-x))

    def gradient(self, x):
        return self.__call__(x) * (1 - self.__call__(x))


class Softmax:
    def __call__(self, x):
        e_x = np.exp(x - np.max(x, axis=-1, keepdims=True))
        return e_x / np.sum(e_x, axis=-1, keepdims=True)

    def gradient(self, x):
        p = self.__call__(x)
        return p * (1 - p)


class TanH:
    def __call__(self, x):
        return 1 - 2 / (1 + np.exp(2 * x))

    def gradient(self, x):
        return 1 - np.power(self.__call__(x), 2)


class ReLU:
    def __call__(self, x):
        return np.where(x >= 0, x, 0)

    def gradient(self, x):
        return np.where(x >= 0, 1, 0)


class LeakyReLU:
    def __init__(self, alpha=0.01):
        self.alpha = alpha

    def __call__(self, x):
        return np.where(x >= 0, x, self.alpha * x)

    def gradient(self, x):
        return np.where(x >= 0, 1, self.alpha)


class ELU:
    def __init__(self, alpha=0.1):
        self.alpha = alpha

    def __call__(self, x):
        return np.where(x >= 0.0, x, self.alpha * (np.exp(x) - 1))

    def gradient(self, x):
        return np.where(x >= 0.0, 1, self.__call__(x) + self.alpha)


class SELU:
    def __init__(self):
        self.alpha = 1.6732632423543772848170429916717
        self.scale = 1.0507009873554804934193349852946

    def __call__(self, x):
        return self.scale * np.where(x >= 0.0, x, self.alpha * (np.exp(x) - 1))

    def gradient(self, x):
        return self.scale * np.where(x >= 0.0, 1, self.alpha * np.exp(x))


class SoftPlus:
    def __call__(self, x):
        return np.log(1 + np.exp(x))

    def gradient(self, x):
        return 1 / (1 + np.exp(-x))


### SCALING FUNCTION ###


class MinMaxScale:
    def __init__(self, bounds: np.ndarray):
        self.lower = bounds[:, 0]
        self.upper = bounds[:, 1]

    def __call__(self, x: np.ndarray):
        return self.lower + x * (self.upper - self.lower)

    def gradient(self, x: np.ndarray):
        return self.upper - self.lower


### UTILS ###


def _im2col(im: np.ndarray, filter_shape: tuple) -> np.ndarray:
    pad_h, pad_w = _same_padding(filter_shape)

    im_padded = np.pad(im, (pad_h, pad_w, (0, 0)), mode="constant")

    i, j, k = _get_imcol_indices(im.shape, filter_shape, (pad_h, pad_w))

    return np.transpose(im_padded[i, j, k])


def _col2im(col: np.ndarray, im_shape: tuple, filter_shape: tuple) -> np.ndarray:
    height, width, depth = im_shape

    pad_h, pad_w = _same_padding(filter_shape)

    im_padded = np.zeros((height + np.sum(pad_h), width + np.sum(pad_w), depth))

    i, j, k = _get_imcol_indices(im_shape, filter_shape, (pad_h, pad_w))

    np.add.at(im_padded, (i, j, k), col.T)

    # Remove padding
    return im_padded[pad_h[0] : -pad_h[1], pad_w[0] : -pad_w[1]]


def _get_imcol_indices(im_shape: tuple, filter_shape: tuple, padding: tuple) -> tuple:
    height, width, depth = im_shape
    filter_height, filter_width = filter_shape

    pad_h, pad_w = padding

    height_out = height + np.sum(pad_h) - filter_height + 1
    width_out = width + np.sum(pad_w) - filter_width + 1

    i0 = np.repeat(np.arange(filter_height), filter_width)
    i0 = np.tile(i0, depth)
    i1 = np.repeat(np.arange(height_out), width_out)

    j0 = np.tile(np.arange(filter_width), filter_height * depth)
    j1 = np.tile(np.arange(width_out), height_out)

    i = i0.reshape(-1, 1) + i1.reshape(1, -1)
    j = j0.reshape(-1, 1) + j1.reshape(1, -1)

    k = np.repeat(np.arange(depth), filter_height * filter_width).reshape(-1, 1)

    return (i, j, k)


def _same_padding(filter_shape: tuple) -> tuple:
    # Compute 'same' padding where the output size is the same as input size

    pad_h1 = int((filter_shape[0] - 1) // 2)
    pad_h2 = filter_shape[0] - 1 - pad_h1
    pad_w1 = int((filter_shape[1] - 1) // 2)
    pad_w2 = filter_shape[1] - 1 - pad_w1

    return (pad_h1, pad_h2), (pad_w1, pad_w2)<|MERGE_RESOLUTION|>--- conflicted
+++ resolved
@@ -158,16 +158,10 @@
 
     # TODO TYPE HINT: replace function by Callable
     def _initialize(self, optimizer: function):  # noqa: F821
-<<<<<<< HEAD
-        _set_initialized_wb_to_layer(self, "weight")
-        _set_initialized_wb_to_layer(self, "bias")
-=======
-        # Initialize weights and biases if not initialized
         if self.weight is None:
-            _wb_initialization(self, "weight")
+            _set_initialized_wb_to_layer(self, "weight")
         if self.bias is None:
-            _wb_initialization(self, "bias")
->>>>>>> 24b955d9
+            _set_initialized_wb_to_layer(self, "bias")
 
         # Set optimizer
         self._weight_opt = copy.copy(optimizer)
@@ -188,7 +182,7 @@
             grad_weight = accum_grad.T.dot(self.layer_input)
             grad_bias = np.sum(accum_grad, axis=0, keepdims=True)
 
-            # Update weights and biases
+            # Update the layer weights
             self.weight = self._weight_opt.update(self.weight, grad_weight)
             self.bias = self._bias_opt.update(self.bias, grad_bias)
 
@@ -225,8 +219,10 @@
         self.bias_initializer = bias_initializer
 
     def _initialize(self, optimizer):
-        _set_initialized_wb_to_layer(self, "weight")
-        _set_initialized_wb_to_layer(self, "bias")
+        if self.weight is None:
+            _set_initialized_wb_to_layer(self, "weight")
+        if self.bias is None:
+            _set_initialized_wb_to_layer(self, "bias")
 
         # Set optimizer
         self._weight_opt = copy.copy(optimizer)
@@ -238,7 +234,6 @@
     def _forward_pass(self, x: np.ndarray):
         self.layer_input = x
 
-<<<<<<< HEAD
         self.x_col = _im2col(x, self.filter_shape)
 
         res = self.x_col.dot(self.weight.T) + self.bias
@@ -263,11 +258,6 @@
         # Gradient propogated back to previous layer
         accum_grad = accum_grad.dot(weight)
         accum_grad = _col2im(accum_grad, self.input_shape, self.filter_shape)
-=======
-            # Update the layer weights
-            self.weight = self._weight_opt.update(self.weight, grad_w)
-            self.bias = self._bias_opt.update(self.bias, grad_w0)
->>>>>>> 24b955d9
 
         return accum_grad
 
