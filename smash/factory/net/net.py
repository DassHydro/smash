from __future__ import annotations

from typing import TYPE_CHECKING

from smash._constant import ADAPTIVE_OPTIMIZER, OPTIMIZABLE_NN_PARAMETERS, OPTIMIZER_CLASS
from smash.core.simulation.optimize._tools import _inf_norm, _net_to_vect
from smash.core.simulation.optimize.optimize import Optimize
from smash.factory.net._layers import (
    Activation,
    Conv2D,
    Dense,
    Dropout,
    Flatten,
    Scale,
    _set_initialized_wb_to_layer,
)
from smash.factory.net._loss import _get_cost_value, _get_gradient_value

# Used inside eval statement
from smash.factory.net._optimizers import SGD, Adagrad, Adam, RMSprop  # noqa: F401
from smash.factory.net._standardize import (
    _standardize_add_conv2d_args,
    _standardize_add_dense_args,
    _standardize_add_dropout_args,
    _standardize_add_scale_args,
    _standardize_forward_pass_args,
    _standardize_set_bias_args,
    _standardize_set_trainable_args,
    _standardize_set_weight_args,
)
from smash.fcore._mwd_parameters_manipulation import (
    parameters_to_control as wrap_parameters_to_control,
)

if TYPE_CHECKING:
    from smash.core.model.model import Model
    from smash.fcore._mwd_options import OptionsDT
    from smash.fcore._mwd_parameters import ParametersDT
    from smash.fcore._mwd_returns import ReturnsDT
    from smash.util._typing import Any, Numeric

import copy

import numpy as np
from terminaltables import AsciiTable

__all__ = ["Net"]


class Net(object):
    """
    Artificial Neural Network initialization.

    Examples
    --------
    >>> from smash.factory import Net
    >>> net = Net()
    >>> net
    +------------------------------------------------+
    | Layer Type  Input/Output Shape  Num Parameters |
    +------------------------------------------------+
    Total parameters: 0
    Trainable parameters: 0
    """

    def __init__(self):
        self.layers = []

        self.history = {"loss_train": [], "proj_grad": []}

    def __repr__(self):
        ret = []

        tab = [["Layer Type", "Input/Output Shape", "Num Parameters"]]

        tot_params = 0
        trainable_params = 0

        for layer in self.layers:
            layer_name = layer.layer_name()

            n_params = layer.n_params()

            ioshape = f"{layer.input_shape}/{layer.output_shape()}"

            tab.append([layer_name, str(ioshape), str(n_params)])

            tot_params += n_params

            if layer.trainable:
                trainable_params += n_params

        table_instance = AsciiTable(tab)
        table_instance.inner_column_border = False
        table_instance.padding_left = 1
        table_instance.padding_right = 1

        ret.append(table_instance.table)
        ret.append(f"Total parameters: {tot_params}")
        ret.append(f"Trainable parameters: {trainable_params}")

        return "\n".join(ret)

    @property
    def layers(self):
        """
        List of Layer objects defining the graph of the network.

        Examples
        --------
        >>> from smash.factory import Net
        >>> net = Net()
        >>> net.add_dense(32, input_shape=6, activation="relu")
        >>> net.add_dropout(0.2)
        >>> net
        +-------------------------------------------------------+
        | Layer Type         Input/Output Shape  Num Parameters |
        +-------------------------------------------------------+
        | Dense              (6,)/(32,)          224            |
        | Activation (ReLU)  (32,)/(32,)         0              |
        | Dropout            (32,)/(32,)         0              |
        +-------------------------------------------------------+
        Total parameters: 224
        Trainable parameters: 224

        If you are using IPython, tab completion allows you to visualize all the attributes and methods of
        each Layer object:

        >>> layer_1 = net.layers[0]
        >>> layer_1.<TAB>
        layer_1.bias                layer_1.n_params()
        layer_1.bias_initializer    layer_1.neurons
        layer_1.bias_shape          layer_1.output_shape()
        layer_1.input_shape         layer_1.trainable
        layer_1.kernel_initializer  layer_1.weight
        layer_1.layer_input         layer_1.weight_shape
        layer_1.layer_name()

        >>> layer_2 = net.layers[1]
        >>> layer_2.<TAB>
        layer_2.activation_name  layer_2.output_shape(
        layer_2.input_shape      layer_2.n_params(
        layer_2.layer_name(      layer_2.trainable

        >>> layer_3 = net.layers[2]
        >>> layer_3.<TAB>
        layer_3.drop_rate      layer_3.n_params(
        layer_3.input_shape    layer_3.output_shape(
        layer_3.layer_name(    layer_3.trainable
        """

        return self._layers

    @layers.setter
    def layers(self, value):
        self._layers = value

    @property
    def history(self):
        """
        A dictionary saving training information.

        The keys are ``'loss_train'`` and ``'proj_grad'``.
        """

        return self._history

    @history.setter
    def history(self, value):
        self._history = value

    def add_dense(
        self,
        neurons: int,
        input_shape: int | tuple | list | None = None,
        activation: str | None = None,
        kernel_initializer: str = "glorot_uniform",
        bias_initializer: str = "zeros",
    ):
        """
        Add a fully-connected layer to the neural network.

        This method adds a dense layer into the neural network graph but does not initialize its weight
        and bias values.

        Parameters
        ----------
        neurons : int
            The number of neurons in the layer.

        input_shape : int, tuple, list, or None, default None
            The expected input shape of the layer.
            It must be specified if this is the first layer in the network.

        activation : str or None, default None
            Add an activation layer following the current layer if specified. Should be one of

            - ``'relu'`` : Rectified Linear Unit
            - ``'sigmoid'`` : Sigmoid
            - ``'selu'`` : Scaled Exponential Linear Unit
            - ``'elu'`` : Exponential Linear Unit
            - ``'softmax'`` : Softmax
            - ``'leakyrelu'`` : Leaky Rectified Linear Unit
            - ``'tanh'`` : Hyperbolic Tangent
            - ``'softplus'`` : Softplus

        kernel_initializer : str, default 'glorot_uniform'
            Kernel initialization method. Should be one of ``'uniform'``, ``'glorot_uniform'``,
            ``'he_uniform'``, ``'normal'``, ``'glorot_normal'``, ``'he_normal'``, ``'zeros'``.

        bias_initializer : str, default 'zeros'
            Bias initialization method. Should be one of ``'uniform'``, ``'glorot_uniform'``,
            ``'he_uniform'``, ``'normal'``, ``'glorot_normal'``, ``'he_normal'``, ``'zeros'``.

        Examples
        --------
        >>> from smash.factory import Net
        >>> net = Net()
        >>> net.add_dense(128, input_shape=12, activation="relu")
        >>> net.add_dense(32, activation="sigmoid")
        >>> net
        +----------------------------------------------------------+
        | Layer Type            Input/Output Shape  Num Parameters |
        +----------------------------------------------------------+
        | Dense                 (12,)/(128,)        1664           |
        | Activation (ReLU)     (128,)/(128,)       0              |
        | Dense                 (128,)/(32,)        4128           |
        | Activation (Sigmoid)  (32,)/(32,)         0              |
        +----------------------------------------------------------+
        Total parameters: 5792
        Trainable parameters: 5792
        """

        neurons, input_shape, activation, kernel_initializer, bias_initializer = _standardize_add_dense_args(
            self, neurons, input_shape, activation, kernel_initializer, bias_initializer
        )

        # Add Dense layer to the network
        self.layers.append(Dense(neurons, input_shape, kernel_initializer, bias_initializer))

        # Add activation layer if specified
        if activation is not None:
            layer = Activation(activation)
            layer._set_input_shape(shape=self.layers[-1].output_shape())

            self.layers.append(layer)

    def add_conv2d(
        self,
        filters: int,
        filter_shape: int | tuple,
        input_shape: tuple | list | None = None,
        activation: str | None = None,
        kernel_initializer: str = "glorot_uniform",
        bias_initializer: str = "zeros",
    ):
        """
        Add a 2D convolutional layer (with same padding and a stride of one) to the neural network.

        This method adds a 2D convolutional layer into the neural network graph but does not initialize
        its weight and bias values.

        Parameters
        ----------
        filters : int
            The number of filters in the convolutional layer.

        filter_shape : int or tuple
            The size of the convolutional window.

        input_shape : tuple, list, or None, default None
            The expected input shape of the layer.
            It must be specified if this is the first layer in the network.

        activation : str or None, default None
            Add an activation layer following the current layer if specified. Should be one of

            - ``'relu'`` : Rectified Linear Unit
            - ``'sigmoid'`` : Sigmoid
            - ``'selu'`` : Scaled Exponential Linear Unit
            - ``'elu'`` : Exponential Linear Unit
            - ``'softmax'`` : Softmax
            - ``'leakyrelu'`` : Leaky Rectified Linear Unit
            - ``'tanh'`` : Hyperbolic Tangent
            - ``'softplus'`` : Softplus

        kernel_initializer : str, default 'glorot_uniform'
            Kernel initialization method. Should be one of ``'uniform'``, ``'glorot_uniform'``,
            ``'he_uniform'``, ``'normal'``, ``'glorot_normal'``, ``'he_normal'``, ``'zeros'``.

        bias_initializer : str, default 'zeros'
            Bias initialization method. Should be one of ``'uniform'``, ``'glorot_uniform'``,
            ``'he_uniform'``, ``'normal'``, ``'glorot_normal'``, ``'he_normal'``, ``'zeros'``.

        Examples
        --------
        >>> from smash.factory import Net
        >>> net = Net()
        >>> net.add_conv2d(128, filter_shape=(8, 6), input_shape=(56, 50, 3), activation="relu")
        >>> net.add_conv2d(32, filter_shape=(8, 6), activation="leakyrelu")
        >>> net
        +---------------------------------------------------------------------+
        | Layer Type              Input/Output Shape           Num Parameters |
        +---------------------------------------------------------------------+
        | Conv2D                  (56, 50, 3)/(56, 50, 128)    18560          |
        | Activation (ReLU)       (56, 50, 128)/(56, 50, 128)  0              |
        | Conv2D                  (56, 50, 128)/(56, 50, 32)   196640         |
        | Activation (LeakyReLU)  (56, 50, 32)/(56, 50, 32)    0              |
        +---------------------------------------------------------------------+
        Total parameters: 215200
        Trainable parameters: 215200
        """

        (
            filters,
            filter_shape,
            input_shape,
            activation,
            kernel_initializer,
            bias_initializer,
        ) = _standardize_add_conv2d_args(
            self, filters, filter_shape, input_shape, activation, kernel_initializer, bias_initializer
        )

        # Add Conv2D layer to the network
        self.layers.append(Conv2D(filters, filter_shape, input_shape, kernel_initializer, bias_initializer))

        # Add activation layer if specified
        if activation is not None:
            layer = Activation(activation)
            layer._set_input_shape(shape=self.layers[-1].output_shape())

            self.layers.append(layer)

    def add_scale(self, bounds: list):
        """
        Add a scaling layer that applies the min-max scaling function to the outputs.

        Parameters
        ----------
        bounds : ListLike
            A sequence of ``(min, max)`` values that the outputs will be scaled to.

        Examples
        --------
        >>> from smash.factory import Net
        >>> net = Net()
        >>> net.add_dense(2, input_shape=8, activation="sigmoid")
        >>> net.add_scale([(2,3), (5,6)])
        >>> net
        +----------------------------------------------------------+
        | Layer Type            Input/Output Shape  Num Parameters |
        +----------------------------------------------------------+
        | Dense                 (8,)/(2,)           18             |
        | Activation (Sigmoid)  (2,)/(2,)           0              |
        | Scale (MinMaxScale)   (2,)/(2,)           0              |
        +----------------------------------------------------------+
        Total parameters: 18
        Trainable parameters: 18
        """

        bounds, bound_in = _standardize_add_scale_args(self, bounds)

        layer = Scale(bounds, bound_in)
        layer._set_input_shape(shape=self.layers[-1].output_shape())

        self.layers.append(layer)

    def add_flatten(self):
        """
        Add a flatten layer to reshape the input from 2D layer into 1D layer.

        Examples
        --------
        >>> from smash.factory import Net
        >>> net = Net()
        >>> net.add_conv2d(64, filter_shape=5, input_shape=(30, 32, 6))
        >>> net.add_flatten()
        >>> net.add_dense(16)
        >>> net
        +------------------------------------------------------+
        | Layer Type  Input/Output Shape        Num Parameters |
        +------------------------------------------------------+
        | Conv2D      (30, 32, 6)/(30, 32, 64)  9664           |
        | Flatten     (30, 32, 64)/(960, 64)    0              |
        | Dense       (960, 64)/(960, 16)       1040           |
        +------------------------------------------------------+
        Total parameters: 10704
        Trainable parameters: 10704
        """

        layer = Flatten()
        layer._set_input_shape(shape=self.layers[-1].output_shape())

        self.layers.append(layer)

    def add_dropout(self, drop_rate: float):
        """
        Add a dropout layer that randomly sets the output of the previous layer to zero
        with a specified probability.

        Parameters
        ----------
        drop_rate : float
            The probability of setting a given output value to zero.

        Examples
        --------
        >>> from smash.factory import Net
        >>> net = Net()
        >>> net.add_dense(1024, input_shape=56)
        >>> net.add_dropout(0.25)
        >>> net
        +------------------------------------------------+
        | Layer Type  Input/Output Shape  Num Parameters |
        +------------------------------------------------+
        | Dense       (56,)/(1024,)       58368          |
        | Dropout     (1024,)/(1024,)     0              |
        +------------------------------------------------+
        Total parameters: 58368
        Trainable parameters: 58368
        """

        drop_rate = _standardize_add_dropout_args(drop_rate)

        layer = Dropout(drop_rate)
        layer._set_input_shape(shape=self.layers[-1].output_shape())

        self.layers.append(layer)

    def copy(self):
        """
        Make a deepcopy of the Net.

        Returns
        -------
        net : Net
            A copy of Net.
        """

        return copy.deepcopy(self)

    def set_trainable(self, trainable: list[bool]):
        """
        Method which enables to train or freeze the weights and biases of the network's layers.

        Parameters
        ----------
        trainable : ListLike
            List of booleans with a length of the total number of the network's layers.

        Examples
        --------
        >>> from smash.factory import Net
        >>> net = Net()
        >>> net.add_dense(32, input_shape=8, activation="relu")
        >>> net.add_dense(16, activation="relu")
        >>> net
        +-------------------------------------------------------+
        | Layer Type         Input/Output Shape  Num Parameters |
        +-------------------------------------------------------+
        | Dense              (8,)/(32,)          288            |
        | Activation (ReLU)  (32,)/(32,)         0              |
        | Dense              (32,)/(16,)         528            |
        | Activation (ReLU)  (16,)/(16,)         0              |
        +-------------------------------------------------------+
        Total parameters: 816
        Trainable parameters: 816

        Freeze the parameters in the second dense layer:

        >>> net.set_trainable([1, 0, 0, 0])
        >>> net
        +-------------------------------------------------------+
        | Layer Type         Input/Output Shape  Num Parameters |
        +-------------------------------------------------------+
        | Dense              (8,)/(32,)          288            |
        | Activation (ReLU)  (32,)/(32,)         0              |
        | Dense              (32,)/(16,)         528            |
        | Activation (ReLU)  (16,)/(16,)         0              |
        +-------------------------------------------------------+
        Total parameters: 816
        Trainable parameters: 288
        """

        trainable = _standardize_set_trainable_args(self, trainable)

        for i, layer in enumerate(self.layers):
            layer.trainable = trainable[i]

    def _compile(
        self,
        optimizer: str,
        learning_param: dict,
        random_state: Numeric | None,
    ):
        """
        Private function: Compile the neural network.
        """
        ind = ADAPTIVE_OPTIMIZER.index(optimizer)

        func = eval(OPTIMIZER_CLASS[ind])

        opt = func(**learning_param)

        if random_state is not None:
            np.random.seed(random_state)

        for layer in self.layers:
            if hasattr(layer, "_initialize"):
                layer._initialize(opt)

    def _fit_d2p(
        self,
        x_train: np.ndarray,
        instance: Model,
        parameters: ParametersDT,
        wrap_options: OptionsDT,
        wrap_returns: ReturnsDT,
        optimizer: str,
        calibrated_parameters: np.ndarray,
        learning_rate: Numeric,
        random_state: Numeric | None,
        maxiter: int,
        early_stopping: int,
        verbose: bool,
<<<<<<< HEAD
        callback: callable | None,
    ):
=======
    ) -> int:
>>>>>>> c8e39102
        """
        Private function: fit physiographic descriptors to Model parameters mapping.
        """
        # % Compile net
        self._compile(
            optimizer=optimizer,
            learning_param={"learning_rate": learning_rate},
            random_state=random_state,
        )

        # % First evaluation
        # calculate the gradient of J wrt rr_parameters and rr_initial_states
        # that are the output of the descriptors-to-parameters (d2p) NN
        # and get the gradient of the pmtz NN (pmtz) if used
        grad_d2p_init, grad_pmtz = _get_gradient_value(
            self, x_train, calibrated_parameters, instance, parameters, wrap_options, wrap_returns
        )
        grad_d2p = self._backward_pass(grad_d2p_init, inplace=False)  # do not update weight and bias

        projg = _inf_norm([grad_d2p, grad_pmtz])

        # calculate cost
        cost = _get_cost_value(instance)  # forward_run to update cost inside _get_gradient_value

        if verbose:
            print(
                f"{' '*4}At iterate {0:>5}    nfg = {1:>5}    J = {cost:>.5e}    " f"|proj g| = {projg:>.5e}"
            )

        # % Early stopping
        istop = 0
        opt_info = {"cost": np.inf}  # only used for early_stopping

        # % Initialize optimizer for the pmtz NN if used
        ind = ADAPTIVE_OPTIMIZER.index(optimizer)
        func = eval(OPTIMIZER_CLASS[ind])

        opt_nn_parameters = [func(learning_rate=learning_rate) for _ in range(2 * instance.setup.n_layers)]

        # % Train model
        for ite in range(1, maxiter + 1):
            # backpropagation and weights update
            for i, key in enumerate(OPTIMIZABLE_NN_PARAMETERS[max(0, instance.setup.n_layers - 1)]):
                if key in calibrated_parameters:  # update trainable parameters of the pmtz NN if used
                    setattr(
                        parameters.nn_parameters,
                        key,
                        opt_nn_parameters[i].update(getattr(parameters.nn_parameters, key), grad_pmtz[i]),
                    )

            self._backward_pass(grad_d2p_init, inplace=True)  # update weights of the d2p NN

            # cost and gradient computation
            grad_d2p_init, grad_pmtz = _get_gradient_value(
                self, x_train, calibrated_parameters, instance, parameters, wrap_options, wrap_returns
            )
            grad_d2p = self._backward_pass(grad_d2p_init, inplace=False)  # do not update weight and bias

            projg = _inf_norm([grad_d2p, grad_pmtz])

            cost = _get_cost_value(instance)  # forward_run to update cost inside _get_gradient_value

            # save optimal parameters if early stopping is used
            if early_stopping:
                if cost < opt_info["cost"] or ite == 1:
                    opt_info["ite"] = ite
                    opt_info["cost"] = cost

                    # backup nn_parameters
                    opt_info["nn_parameters"] = parameters.nn_parameters.copy()

                    # backup net
                    opt_info["net_layers"] = self.copy().layers

                elif (
                    ite - opt_info["ite"] > early_stopping
                ):  # stop training if the cost values do not decrease through early_stopping consecutive
                    # iterations
                    if verbose:
                        print(
                            f"{' '*4}EARLY STOPPING: NO IMPROVEMENT for {early_stopping} CONSECUTIVE "
                            f"ITERATIONS"
                        )
                    break

            self.history["proj_grad"].append(projg)
            self.history["loss_train"].append(cost)

            if callback is not None:
                wrap_parameters_to_control(
                    instance.setup,
                    instance.mesh,
                    instance._input_data,
                    parameters,
                    wrap_options,
                )
                control = np.append(parameters.control.x, _net_to_vect(self))

                callback(
                    iopt=Optimize(
                        {"control_vector": control, "cost": cost, "projg": projg, "net": self.copy()}
                    )
                )

            if verbose:
                print(
                    f"{' '*4}At iterate {ite:>5}    nfg = {ite+1:>5}    J = {cost:>.5e}    "
                    f"|proj g| = {projg:>.5e}"
                )

                if ite == maxiter:
                    print(f"{' '*4}STOP: TOTAL NO. of ITERATIONS REACHED LIMIT")

        if early_stopping:
            if opt_info["ite"] < maxiter:
                if verbose:
                    print(
                        f"{' '*4}Reverting to iteration {opt_info['ite']} with "
                        f"J = {opt_info['cost']:.5e} due to early stopping"
                    )

                parameters.nn_parameters = opt_info["nn_parameters"]  # revert nn_parameters

                self.layers = opt_info["net_layers"]  # revert net

                istop = opt_info["ite"]

        return istop

    def set_weight(self, value: list[Any] | None = None, random_state: int | None = None):
        """
        Set the values of the weight in the neural network `Net`.

        Parameters
        ----------
        value : list[`float` or `numpy.ndarray`] or None, default None
            The list of values to set to the weights of all layers. If an element of the list is
            a `numpy.ndarray`, its shape must be broadcastable into the weight shape of that layer.
            If not used, initialization methods defined in trainable layers will be used with
            a random or specified seed depending on **random_state**.

        random_state : `int` or None, default None
            Random seed used for the initialization method defined in each trainable layer.
            Only used if **value** is not set.

            .. note::
                If not given, the parameters will be initialized with a random seed.

        See Also
        --------
        Net.get_weight : Get the weights of the trainable layers of the neural network `Net`.

        Examples
        --------
        >>> from smash.factory import Net
        >>> net = Net()
        >>> net.add_dense(2, input_shape=3, kernel_initializer="uniform")
        >>> net
        +-------------------------------------------------------+
        | Layer Type         Input/Output Shape  Num Parameters |
        +-------------------------------------------------------+
        | Dense              (3,)/(2,)           8              |
        +-------------------------------------------------------+
        Total parameters: 8
        Trainable parameters: 8

        Set weights with specified values

        >>> import numpy as np
        >>> net.set_weight([np.array([[1, 2, 3], [4, 5, 6]])])

        Get the weight values

        >>> net.get_weight()
        [array([[1, 2, 3],
                [4, 5, 6]])]

        Set random weights

        >>> net.set_weight(random_state=0)
        >>> net.get_weight()
        [array([[ 0.05636498,  0.24847928,  0.11866093],
                [ 0.05182664, -0.08815584,  0.16846401]])]
        """

        value, random_state = _standardize_set_weight_args(self, value, random_state)

        if (random_state is not None) and (value is None):
            np.random.seed(random_state)

        i = 0
        for layer in self.layers:
            if hasattr(layer, "weight"):
                if value is None:
                    _set_initialized_wb_to_layer(layer, "weight")

                else:
                    layer.weight = value[i]
                    i += 1

    def set_bias(self, value: list[Any] | None = None, random_state: int | None = None):
        """
        Set the values of the bias in the neural network `Net`.

        Parameters
        ----------
        value : list[`float` or `numpy.ndarray`] or None, default None
            The list of values to set to the biases of all layers. If an element of the list is
            a `numpy.ndarray`, its shape must be broadcastable into the bias shape of that layer.
            If not used, initialization methods defined in trainable layers will be used with
            a random or specified seed depending on **random_state**.

        random_state : `int` or None, default None
            Random seed used for the initialization method defined in each trainable layer.
            Only used if **value** is not set.

            .. note::
                If not given, the parameters will be initialized with a random seed.

        See Also
        --------
        Net.get_bias : Get the biases of the trainable layers of the neural network `Net`.

        Examples
        --------
        >>> from smash.factory import Net
        >>> net = Net()
        >>> net.add_dense(4, input_shape=3, activation="tanh")
        >>> net.add_dense(2, bias_initializer="he_normal")
        >>> net
        +-------------------------------------------------------+
        | Layer Type         Input/Output Shape  Num Parameters |
        +-------------------------------------------------------+
        | Dense              (3,)/(4,)           16             |
        | Activation (TanH)  (4,)/(4,)           0              |
        | Dense              (4,)/(2,)           10             |
        +-------------------------------------------------------+
        Total parameters: 26
        Trainable parameters: 26

        Set biases with specified values

        >>> net.set_bias([1.2, 1.3])

        Get the bias values

        >>> net.get_bias()
        [array([[1.2, 1.2, 1.2, 1.2]]), array([[1.3, 1.3]])]

        Set random biases

        >>> net.set_bias(random_state=0)
        >>> net.get_bias()  # default bias initializer is zeros
        [array([[0., 0., 0., 0.]]), array([[2.49474675, 0.56590775]])]
        """

        value, random_state = _standardize_set_bias_args(self, value, random_state)

        if (random_state is not None) and (value is None):
            np.random.seed(random_state)

        i = 0
        for layer in self.layers:
            if hasattr(layer, "bias"):
                if value is None:
                    _set_initialized_wb_to_layer(layer, "bias")

                else:
                    layer.bias = value[i]
                    i += 1

    def get_weight(self) -> list[np.ndarray]:
        """
        Get the weights of the trainable layers of the neural network `Net`.

        Returns
        -------
        value : list[`numpy.ndarray`]
            A list of numpy arrays containing the weights of the trainable layers.

        See Also
        --------
        Net.set_weight : Set the values of the weight in the neural network `Net`.

        Examples
        --------
        >>> from smash.factory import Net
        >>> net = Net()
        >>> net.add_dense(2, input_shape=3, activation="tanh")
        >>> net
        +-------------------------------------------------------+
        | Layer Type         Input/Output Shape  Num Parameters |
        +-------------------------------------------------------+
        | Dense              (3,)/(2,)           8              |
        | Activation (TanH)  (2,)/(2,)           0              |
        +-------------------------------------------------------+
        Total parameters: 8
        Trainable parameters: 8

        Set random weights

        >>> net.set_weight(random_state=0)

        Get the weight values

        >>> net.get_weight()
        [array([[ 0.10694503,  0.47145628,  0.22514328],
                [ 0.09833413, -0.16726395,  0.31963799]])]
        """

        return [layer.weight for layer in self.layers if hasattr(layer, "weight")]

    def get_bias(self) -> list[np.ndarray]:
        """
        Get the biases of the trainable layers of the neural network `Net`.

        Returns
        -------
        value : list[`numpy.ndarray`]
            A list of numpy arrays containing the biases of the trainable layers.

        See Also
        --------
        Net.set_bias : Set the values of the bias in the neural network `Net`.

        Examples
        --------
        >>> from smash.factory import Net
        >>> net = Net()
        >>> net.add_dense(2, input_shape=3, bias_initializer="normal")
        >>> net
        +----------------------------------------------------------+
        | Layer Type            Input/Output Shape  Num Parameters |
        +----------------------------------------------------------+
        | Dense                 (3,)/(2,)           8              |
        +----------------------------------------------------------+
        Total parameters: 8
        Trainable parameters: 8

        Set random biases

        >>> net.set_bias(random_state=0)

        Get the bias values

        >>> net.get_bias()
        [array([[0.01764052, 0.00400157]])]
        """

        return [layer.bias for layer in self.layers if hasattr(layer, "bias")]

    def forward_pass(self, x: np.ndarray):
        """
        Perform a forward pass through the neural network.

        Parameters
        ----------
        x : `numpy.ndarray`
            An array representing the input data for the neural network. The shape of
            this array must be broadcastable into the input shape of the first layer.

        Returns
        -------
        y : `numpy.ndarray`
            The output of the neural network after passing through all layers.

        Examples
        --------
        >>> from smash.factory import Net
        >>> net = Net()
        >>> net.add_dense(12, input_shape=5, activation="tanh")
        >>> net.add_dense(3, activation="softmax")
        >>> net
        +----------------------------------------------------------+
        | Layer Type            Input/Output Shape  Num Parameters |
        +----------------------------------------------------------+
        | Dense                 (5,)/(12,)          72             |
        | Activation (TanH)     (12,)/(12,)         0              |
        | Dense                 (12,)/(3,)          39             |
        | Activation (Softmax)  (3,)/(3,)           0              |
        +----------------------------------------------------------+
        Total parameters: 111
        Trainable parameters: 111

        Set random weights

        >>> net.set_weight(random_state=1)

        Run the forward pass

        >>> import numpy as np
        >>> x = np.array([0.1, 0.11, 0.12, 0.13, 0.14])
        >>> net.forward_pass(x)
        array([[0.31315546, 0.37666753, 0.31017701]])
        """

        x = _standardize_forward_pass_args(self, x)

        return self._forward_pass(x)

    def _forward_pass(self, x: np.ndarray):
        layer_output = x

        for layer in self.layers:
            layer_output = layer._forward_pass(layer_output)

        return layer_output

    def _backward_pass(self, loss_grad: np.ndarray, inplace=True):
        if inplace:
            net = self
        else:
            net = self.copy()

        for layer in reversed(net.layers):
            loss_grad = layer._backward_pass(loss_grad)

        return loss_grad<|MERGE_RESOLUTION|>--- conflicted
+++ resolved
@@ -524,12 +524,8 @@
         maxiter: int,
         early_stopping: int,
         verbose: bool,
-<<<<<<< HEAD
         callback: callable | None,
-    ):
-=======
     ) -> int:
->>>>>>> c8e39102
         """
         Private function: fit physiographic descriptors to Model parameters mapping.
         """
