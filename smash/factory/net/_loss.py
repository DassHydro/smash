--- conflicted
+++ resolved
@@ -46,11 +46,7 @@
         else:
             ind = np.argwhere(instance.rr_initial_states.keys == name).item()
 
-<<<<<<< HEAD
-            instance.rr_inital_states.values[..., ind] = y[..., i]
-=======
-            instance.rr_initial_states.values[..., ind][mask] = y[:, i]
->>>>>>> 18c911e0
+            instance.rr_initial_states.values[..., ind] = y[..., i]
 
     # % Run adjoint model
     wrap_parameters_to_control(
